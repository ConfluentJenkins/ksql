package io.confluent.kql.integtests.json;

import io.confluent.kql.KQLEngine;
import io.confluent.kql.metastore.KQLStream;
import io.confluent.kql.metastore.KQLTopic;
import io.confluent.kql.metastore.MetaStore;
import io.confluent.kql.metastore.MetaStoreImpl;
import io.confluent.kql.physical.GenericRow;
import io.confluent.kql.serde.json.KQLJsonPOJODeserializer;
import io.confluent.kql.serde.json.KQLJsonPOJOSerializer;
import io.confluent.kql.serde.json.KQLJsonTopicSerDe;
import io.confluent.kql.testutils.EmbeddedSingleNodeKafkaCluster;
import io.confluent.kql.util.KQLConfig;
import io.confluent.kql.util.PersistentQueryMetadata;
import org.apache.kafka.clients.consumer.ConsumerConfig;
import org.apache.kafka.clients.consumer.ConsumerRecord;
import org.apache.kafka.clients.consumer.ConsumerRecords;
import org.apache.kafka.clients.consumer.KafkaConsumer;
import org.apache.kafka.clients.producer.KafkaProducer;
import org.apache.kafka.clients.producer.ProducerConfig;
import org.apache.kafka.clients.producer.ProducerRecord;
import org.apache.kafka.common.serialization.StringDeserializer;
import org.apache.kafka.common.serialization.StringSerializer;
import org.apache.kafka.connect.data.Schema;
import org.apache.kafka.connect.data.SchemaBuilder;
import org.junit.Assert;
import org.junit.Before;
import org.junit.ClassRule;
import org.junit.Test;

import java.io.IOException;
import java.util.Arrays;
import java.util.Collections;
import java.util.HashMap;
import java.util.Map;
import java.util.Properties;

/**
 * Created by hojjat on 5/3/17.
 */
public class JSONFormatTest {

  MetaStore metaStore;
  KQLEngine kqlEngine;
  Map<String, GenericRow> inputData;

  @ClassRule
  public static final EmbeddedSingleNodeKafkaCluster CLUSTER = new EmbeddedSingleNodeKafkaCluster();

  private static final long RESULTS_POLL_MAX_TIME_MS = 30000;
  private static final String inputTopic = "orders_topic";
  private static final String inputStream = "ORDERS";

  @Before
  public void before() throws IOException {
    metaStore = new MetaStoreImpl();
    SchemaBuilder schemaBuilderOrders = SchemaBuilder.struct()
        .field("ORDERTIME", SchemaBuilder.INT64_SCHEMA)
        .field("ORDERID", SchemaBuilder.STRING_SCHEMA)
        .field("ITEMID", SchemaBuilder.STRING_SCHEMA)
        .field("ORDERUNITS", SchemaBuilder.FLOAT64_SCHEMA)
        .field("PRICEARRAY", SchemaBuilder.array(SchemaBuilder.FLOAT64_SCHEMA))
        .field("KEYVALUEMAP", SchemaBuilder.map(SchemaBuilder.STRING_SCHEMA, SchemaBuilder.FLOAT64_SCHEMA));

    KQLTopic
        kqlTopicOrders =
        new KQLTopic("ORDERS_TOPIC", "orders_topic", new KQLJsonTopicSerDe(null));

    KQLStream
        kqlStreamOrders = new KQLStream(inputStream, schemaBuilderOrders, schemaBuilderOrders.field("ORDERTIME"),
                                        kqlTopicOrders);

    metaStore.putTopic(kqlTopicOrders);
    metaStore.putSource(kqlStreamOrders);
    Map<String, Object> configMap = new HashMap<>();
    configMap.put(ConsumerConfig.BOOTSTRAP_SERVERS_CONFIG, CLUSTER.bootstrapServers());
    configMap.put("application.id", "KSQL");
    configMap.put("commit.interval.ms", 0);
    configMap.put("cache.max.bytes.buffering", 0);
    configMap.put("auto.offset.reset", "earliest");
    KQLConfig kqlConfig = new KQLConfig(configMap);
    kqlEngine = new KQLEngine(metaStore, kqlConfig);
    inputData = getInputData();
    produceInputData(inputData, kqlStreamOrders.getSchema());
  }


  @Test
  public void testSelectStar() throws Exception {
    final String streamName = "STARTSTREAM";
    final String queryString = String.format("CREATE STREAM %s AS SELECT * FROM %s;", streamName, inputStream);

    PersistentQueryMetadata queryMetadata =
        (PersistentQueryMetadata) kqlEngine.buildMultipleQueries(true, queryString).get(0);
    queryMetadata.getKafkaStreams().start();

    Schema resultSchema = metaStore.getSource(streamName).getSchema();
    Map<String, GenericRow> results = readResults(streamName, resultSchema, inputData.size());

    Assert.assertEquals(inputData.size(), results.size());
    Assert.assertTrue(assertExpectedResults(results, inputData));
<<<<<<< HEAD

    kqlEngine.terminateQuery(queryMetadata.getId(), true);
=======
    terminateAllQueries();
>>>>>>> cdb5d9c6
  }


  @Test
  public void testSelectProject() throws Exception {
    final String streamName = "STARTSTREAM";
    final String field1 = "ITEMID";
    final String field2 = "ORDERUNITS";
    final String field3 = "PRICEARRAY";
    final String queryString = String.format(
        "CREATE STREAM %s AS SELECT %s, %s, %s FROM %s;",
        streamName,
        field1,
        field2,
        field3,
        inputStream
    );

    PersistentQueryMetadata queryMetadata =
        (PersistentQueryMetadata) kqlEngine.buildMultipleQueries(true, queryString).get(0);
    queryMetadata.getKafkaStreams().start();

    Schema resultSchema = metaStore.getSource(streamName).getSchema();

    Map<String, GenericRow> expectedResults = new HashMap<>();
    expectedResults.put("1", new GenericRow(Arrays.asList("ITEM_1", 10.0, new
        Double[]{100.0,
                 110.99,
                 90.0 })));
    expectedResults.put("2", new GenericRow(Arrays.asList("ITEM_2", 20.0, new
        Double[]{10.0,
                 10.99,
                 9.0 })));

    expectedResults.put("3", new GenericRow(Arrays.asList("ITEM_3", 30.0, new
        Double[]{10.0,
                 10.99,
                 91.0 })));

    expectedResults.put("4", new GenericRow(Arrays.asList("ITEM_4", 40.0, new
        Double[]{10.0,
                 140.99,
                 94.0 })));

    expectedResults.put("5", new GenericRow(Arrays.asList("ITEM_5", 50.0, new
        Double[]{160.0,
                 160.99,
                 98.0 })));

    expectedResults.put("6", new GenericRow(Arrays.asList("ITEM_6", 60.0, new
        Double[]{1000.0,
                 1100.99,
                 900.0 })));

    expectedResults.put("7", new GenericRow(Arrays.asList("ITEM_7", 70.0, new
        Double[]{1100.0,
                 1110.99,
                 190.0 })));

    expectedResults.put("8", new GenericRow(Arrays.asList("ITEM_8", 80.0, new
        Double[]{1100.0,
                 1110.99,
                 970.0 })));

    Map<String, GenericRow> results = readResults(streamName, resultSchema, expectedResults.size());

    Assert.assertEquals(expectedResults.size(), results.size());
    Assert.assertTrue(assertExpectedResults(results, expectedResults));
<<<<<<< HEAD

    kqlEngine.terminateQuery(queryMetadata.getId(), true);
  }
=======
    terminateAllQueries();
  }


  @Test
  public void testSelectFilter() throws Exception {
    kqlEngine.runMultipleQueries(true, "CREATE STREAM FILTERSTREAM AS SELECT * FROM ORDERS "
                                       + "WHERE ORDERUNITS > 20 AND ITEMID = 'ITEM_8';");
    Thread.sleep(1000);
    Schema resultSchema = metaStore.getSource("FILTERSTREAM").getSchema();
    Map<String, GenericRow> results = readResults("FILTERSTREAM", resultSchema);
    Map<String, GenericRow> expectedResults = new HashMap<>();
    Map<String, Double> mapField = new HashMap<>();
    mapField.put("key1", 1.0);
    mapField.put("key2", 2.0);
    mapField.put("key3", 3.0);
    expectedResults.put("8", new GenericRow(Arrays.asList(8, "ORDER_6",
                                                         "ITEM_8", 80.0, new
                                                             Double[]{1100.0,
                                                                      1110.99,
                                                                      970.0 },
                                                         mapField)));

    Assert.assertEquals(expectedResults.size(), results.size());
    Assert.assertTrue(assertExpectedResults(results, expectedResults));
    terminateAllQueries();
  }

  @Test
  public void testSelectExpression() throws Exception {
    kqlEngine.runMultipleQueries(true, "CREATE STREAM FILTERSTREAM AS SELECT ITEMID, "
                                       + "ORDERUNITS*10, PRICEARRAY[0]+10, "
                                       + "KEYVALUEMAP['key1']*KEYVALUEMAP['key2']+10, "
                                       + "PRICEARRAY[1]>1000 "
                                       + "FROM "
                                       + "ORDERS "
                                       + "WHERE ORDERUNITS > 20 AND ITEMID LIKE '%_8';");
    Thread.sleep(1000);
    Schema resultSchema = metaStore.getSource("FILTERSTREAM").getSchema();
    Map<String, GenericRow> results = readResults("FILTERSTREAM", resultSchema);
    Map<String, GenericRow> expectedResults = new HashMap<>();
    Map<String, Double> mapField = new HashMap<>();
    mapField.put("key1", 1.0);
    mapField.put("key2", 2.0);
    mapField.put("key3", 3.0);
    expectedResults.put("8", new GenericRow(Arrays.asList("ITEM_8", 800.0, 1110.0, 12.0, true)));
>>>>>>> cdb5d9c6

    Assert.assertEquals(expectedResults.size(), results.size());
    Assert.assertTrue(assertExpectedResults(results, expectedResults));
    terminateAllQueries();
  }

  @Test
  public void testSelectUDFs() throws Exception {
    kqlEngine.runMultipleQueries(true, "CREATE STREAM UDFSTREAM AS SELECT ITEMID, "
                                       + "ORDERUNITS*10, PRICEARRAY[0]+10, "
                                       + "KEYVALUEMAP['key1']*KEYVALUEMAP['key2']+10, "
                                       + "PRICEARRAY[1]>1000 "
                                       + "FROM "
                                       + "ORDERS "
                                       + "WHERE ORDERUNITS > 20 AND ITEMID LIKE '%_8';");
    Thread.sleep(1000);
    Schema resultSchema = metaStore.getSource("UDFSTREAM").getSchema();
    Map<String, GenericRow> results = readResults("UDFSTREAM", resultSchema);
    Map<String, GenericRow> expectedResults = new HashMap<>();
    Map<String, Double> mapField = new HashMap<>();
    mapField.put("key1", 1.0);
    mapField.put("key2", 2.0);
    mapField.put("key3", 3.0);
    expectedResults.put("8", new GenericRow(Arrays.asList("ITEM_8", 800.0, 1110.0, 12.0, true)));

    Assert.assertEquals(expectedResults.size(), results.size());
    Assert.assertTrue(assertExpectedResults(results, expectedResults));
    terminateAllQueries();
  }

  //*********************************************************//


  private void produceInputData(Map<String, GenericRow> recordsToPublish, Schema schema) {

    Properties producerConfig = new Properties();
    producerConfig.put(ProducerConfig.BOOTSTRAP_SERVERS_CONFIG, CLUSTER.bootstrapServers());
    producerConfig.put(ProducerConfig.ACKS_CONFIG, "all");
    producerConfig.put(ProducerConfig.RETRIES_CONFIG, 0);

    KafkaProducer<String, GenericRow> producer =
        new KafkaProducer<>(producerConfig, new StringSerializer(), new KQLJsonPOJOSerializer(schema));

    for (String key: recordsToPublish.keySet()) {
      GenericRow row = recordsToPublish.get(key);
      ProducerRecord<String, GenericRow> producerRecord = new ProducerRecord<>(inputTopic, key, row);
      producer.send(producerRecord);
    }

    producer.close();
  }

  private Map<String, GenericRow> readResults(String resultTopic, Schema resultSchema, int expectedValues) {
    Properties consumerConfig = new Properties();
    consumerConfig.put(ConsumerConfig.BOOTSTRAP_SERVERS_CONFIG, CLUSTER.bootstrapServers());
    consumerConfig.put(ConsumerConfig.GROUP_ID_CONFIG,
                       "filter-integration-test-standard-consumer");
    consumerConfig.put(ConsumerConfig.AUTO_OFFSET_RESET_CONFIG, "earliest");
    KafkaConsumer<String, GenericRow> consumer = new KafkaConsumer<>(consumerConfig, new
        StringDeserializer(), new KQLJsonPOJODeserializer(resultSchema));

    consumer.subscribe(Collections.singletonList(resultTopic));
    long pollStart = System.currentTimeMillis();
    long pollEnd = pollStart + RESULTS_POLL_MAX_TIME_MS;
    Map<String, GenericRow> consumedValues = new HashMap<>();
    while (System.currentTimeMillis() < pollEnd) {
      ConsumerRecords<String, GenericRow> records = consumer.poll(Math.max(1, pollEnd - System.currentTimeMillis()));
      for (ConsumerRecord<String, GenericRow> record : records) {
        consumedValues.put(record.key(), record.value());
      }
      if (expectedValues > 0 && consumedValues.size() >= expectedValues) {
        break;
      }
    }
    consumer.close();
    return consumedValues;

  }

  private Map<String, GenericRow> getInputData() {

    Map<String, Double> mapField = new HashMap<>();
    mapField.put("key1", 1.0);
    mapField.put("key2", 2.0);
    mapField.put("key3", 3.0);

    Map<String, GenericRow> dataMap = new HashMap<>();
    dataMap.put("1", new GenericRow(Arrays.asList(1,
                                                  "ORDER_1",
                                                  "ITEM_1", 10.0, new
                                                      Double[]{100.0,
                                                               110.99,
                                                               90.0 },
                                                  mapField)));
    dataMap.put("2", new GenericRow(Arrays.asList(2, "ORDER_2",
                                                  "ITEM_2", 20.0, new
                                                      Double[]{10.0,
                                                               10.99,
                                                               9.0 },
                                                  mapField)));

    dataMap.put("3", new GenericRow(Arrays.asList(3, "ORDER_3",
                                                  "ITEM_3", 30.0, new
                                                      Double[]{10.0,
                                                               10.99,
                                                               91.0 },
                                                  mapField)));

    dataMap.put("4", new GenericRow(Arrays.asList(4, "ORDER_4",
                                                  "ITEM_4", 40.0, new
                                                      Double[]{10.0,
                                                               140.99,
                                                               94.0 },
                                                  mapField)));

    dataMap.put("5", new GenericRow(Arrays.asList(5, "ORDER_5",
                                                  "ITEM_5", 50.0, new
                                                      Double[]{160.0,
                                                               160.99,
                                                               98.0 },
                                                  mapField)));

    dataMap.put("6", new GenericRow(Arrays.asList(6, "ORDER_6",
                                                  "ITEM_6", 60.0, new
                                                      Double[]{1000.0,
                                                               1100.99,
                                                               900.0 },
                                                  mapField)));

    dataMap.put("7", new GenericRow(Arrays.asList(7, "ORDER_6",
                                                  "ITEM_7", 70.0, new
                                                      Double[]{1100.0,
                                                               1110.99,
                                                               190.0 },
                                                  mapField)));

    dataMap.put("8", new GenericRow(Arrays.asList(8, "ORDER_6",
                                                  "ITEM_8", 80.0, new
                                                      Double[]{1100.0,
                                                               1110.99,
                                                               970.0 },
                                                  mapField)));

    return dataMap;
  }

  private boolean assertExpectedResults(Map<String, GenericRow> actualResult,
                                        Map<String, GenericRow> expectedResult) {
    if (actualResult.size() != expectedResult.size()) {
      return false;
    }
    for (String k: expectedResult.keySet()) {
      if (!actualResult.containsKey(k)) {
        return false;
      }
      if (!expectedResult.get(k).hasTheSameContent(actualResult.get(k))) {
        return false;
      }
    }
    return true;
  }
}<|MERGE_RESOLUTION|>--- conflicted
+++ resolved
@@ -99,29 +99,16 @@
 
     Assert.assertEquals(inputData.size(), results.size());
     Assert.assertTrue(assertExpectedResults(results, inputData));
-<<<<<<< HEAD
 
     kqlEngine.terminateQuery(queryMetadata.getId(), true);
-=======
-    terminateAllQueries();
->>>>>>> cdb5d9c6
   }
 
 
   @Test
   public void testSelectProject() throws Exception {
     final String streamName = "STARTSTREAM";
-    final String field1 = "ITEMID";
-    final String field2 = "ORDERUNITS";
-    final String field3 = "PRICEARRAY";
-    final String queryString = String.format(
-        "CREATE STREAM %s AS SELECT %s, %s, %s FROM %s;",
-        streamName,
-        field1,
-        field2,
-        field3,
-        inputStream
-    );
+    final String queryString =
+        String.format("CREATE STREAM %s AS SELECT ITEMID, ORDERUNITS, PRICEARRAY FROM %s;", streamName, inputStream);
 
     PersistentQueryMetadata queryMetadata =
         (PersistentQueryMetadata) kqlEngine.buildMultipleQueries(true, queryString).get(0);
@@ -173,22 +160,26 @@
 
     Assert.assertEquals(expectedResults.size(), results.size());
     Assert.assertTrue(assertExpectedResults(results, expectedResults));
-<<<<<<< HEAD
 
     kqlEngine.terminateQuery(queryMetadata.getId(), true);
-  }
-=======
-    terminateAllQueries();
   }
 
 
   @Test
   public void testSelectFilter() throws Exception {
-    kqlEngine.runMultipleQueries(true, "CREATE STREAM FILTERSTREAM AS SELECT * FROM ORDERS "
-                                       + "WHERE ORDERUNITS > 20 AND ITEMID = 'ITEM_8';");
-    Thread.sleep(1000);
-    Schema resultSchema = metaStore.getSource("FILTERSTREAM").getSchema();
-    Map<String, GenericRow> results = readResults("FILTERSTREAM", resultSchema);
+    final String streamName = "FILTERSTREAM";
+    final String queryString = String.format(
+        "CREATE STREAM %s AS SELECT * FROM %s WHERE ORDERUNITS > 20 AND ITEMID = 'ITEM_8';",
+        streamName,
+        inputStream
+    );
+
+    PersistentQueryMetadata queryMetadata =
+        (PersistentQueryMetadata) kqlEngine.buildMultipleQueries(true, queryString).get(0);
+    queryMetadata.getKafkaStreams().start();
+
+    Schema resultSchema = metaStore.getSource(streamName).getSchema();
+
     Map<String, GenericRow> expectedResults = new HashMap<>();
     Map<String, Double> mapField = new HashMap<>();
     mapField.put("key1", 1.0);
@@ -201,58 +192,86 @@
                                                                       970.0 },
                                                          mapField)));
 
+    Map<String, GenericRow> results = readResults(streamName, resultSchema, expectedResults.size());
+
     Assert.assertEquals(expectedResults.size(), results.size());
     Assert.assertTrue(assertExpectedResults(results, expectedResults));
-    terminateAllQueries();
+
+    kqlEngine.terminateQuery(queryMetadata.getId(), true);
   }
 
   @Test
   public void testSelectExpression() throws Exception {
-    kqlEngine.runMultipleQueries(true, "CREATE STREAM FILTERSTREAM AS SELECT ITEMID, "
-                                       + "ORDERUNITS*10, PRICEARRAY[0]+10, "
-                                       + "KEYVALUEMAP['key1']*KEYVALUEMAP['key2']+10, "
-                                       + "PRICEARRAY[1]>1000 "
-                                       + "FROM "
-                                       + "ORDERS "
-                                       + "WHERE ORDERUNITS > 20 AND ITEMID LIKE '%_8';");
-    Thread.sleep(1000);
-    Schema resultSchema = metaStore.getSource("FILTERSTREAM").getSchema();
-    Map<String, GenericRow> results = readResults("FILTERSTREAM", resultSchema);
+    final String streamName = "FILTERSTREAM";
+
+    final String selectColumns =
+        "ITEMID, ORDERUNITS*10, PRICEARRAY[0]+10, KEYVALUEMAP['key1']*KEYVALUEMAP['key2']+10, PRICEARRAY[1]>1000";
+    final String whereClause = "ORDERUNITS > 20 AND ITEMID LIKE '%_8'";
+
+    final String queryString = String.format(
+        "CREATE STREAM %s AS SELECT %s FROM %s WHERE %s;",
+        streamName,
+        selectColumns,
+        inputStream,
+        whereClause
+    );
+
+    PersistentQueryMetadata queryMetadata =
+        (PersistentQueryMetadata) kqlEngine.buildMultipleQueries(true, queryString).get(0);
+    queryMetadata.getKafkaStreams().start();
+
+    Schema resultSchema = metaStore.getSource(streamName).getSchema();
+
     Map<String, GenericRow> expectedResults = new HashMap<>();
-    Map<String, Double> mapField = new HashMap<>();
-    mapField.put("key1", 1.0);
-    mapField.put("key2", 2.0);
-    mapField.put("key3", 3.0);
+//    Map<String, Double> mapField = new HashMap<>();
+//    mapField.put("key1", 1.0);
+//    mapField.put("key2", 2.0);
+//    mapField.put("key3", 3.0);
     expectedResults.put("8", new GenericRow(Arrays.asList("ITEM_8", 800.0, 1110.0, 12.0, true)));
->>>>>>> cdb5d9c6
+
+    Map<String, GenericRow> results = readResults(streamName, resultSchema, expectedResults.size());
 
     Assert.assertEquals(expectedResults.size(), results.size());
     Assert.assertTrue(assertExpectedResults(results, expectedResults));
-    terminateAllQueries();
+
+    kqlEngine.terminateQuery(queryMetadata.getId(), true);
   }
 
   @Test
   public void testSelectUDFs() throws Exception {
-    kqlEngine.runMultipleQueries(true, "CREATE STREAM UDFSTREAM AS SELECT ITEMID, "
-                                       + "ORDERUNITS*10, PRICEARRAY[0]+10, "
-                                       + "KEYVALUEMAP['key1']*KEYVALUEMAP['key2']+10, "
-                                       + "PRICEARRAY[1]>1000 "
-                                       + "FROM "
-                                       + "ORDERS "
-                                       + "WHERE ORDERUNITS > 20 AND ITEMID LIKE '%_8';");
-    Thread.sleep(1000);
-    Schema resultSchema = metaStore.getSource("UDFSTREAM").getSchema();
-    Map<String, GenericRow> results = readResults("UDFSTREAM", resultSchema);
+    final String streamName = "UDFSTREAM";
+
+    final String selectColumns =
+        "ITEMID, ORDERUNITS*10, PRICEARRAY[0]+10, KEYVALUEMAP['key1']*KEYVALUEMAP['key2']+10, PRICEARRAY[1]>1000";
+    final String whereClause = "ORDERUNITS > 20 AND ITEMID LIKE '%_8'";
+
+    final String queryString = String.format(
+        "CREATE STREAM %s AS SELECT %s FROM %s WHERE %s;",
+        streamName,
+        selectColumns,
+        inputStream,
+        whereClause
+    );
+
+    PersistentQueryMetadata queryMetadata =
+        (PersistentQueryMetadata) kqlEngine.buildMultipleQueries(true, queryString).get(0);
+    queryMetadata.getKafkaStreams().start();
+
+    Schema resultSchema = metaStore.getSource(streamName).getSchema();
+
     Map<String, GenericRow> expectedResults = new HashMap<>();
-    Map<String, Double> mapField = new HashMap<>();
-    mapField.put("key1", 1.0);
-    mapField.put("key2", 2.0);
-    mapField.put("key3", 3.0);
+//    Map<String, Double> mapField = new HashMap<>();
+//    mapField.put("key1", 1.0);
+//    mapField.put("key2", 2.0);
+//    mapField.put("key3", 3.0);
     expectedResults.put("8", new GenericRow(Arrays.asList("ITEM_8", 800.0, 1110.0, 12.0, true)));
+
+    Map<String, GenericRow> results = readResults(streamName, resultSchema, expectedResults.size());
 
     Assert.assertEquals(expectedResults.size(), results.size());
     Assert.assertTrue(assertExpectedResults(results, expectedResults));
-    terminateAllQueries();
+
+    kqlEngine.terminateQuery(queryMetadata.getId(), true);
   }
 
   //*********************************************************//
