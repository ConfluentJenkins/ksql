--- conflicted
+++ resolved
@@ -115,50 +115,13 @@
     return getLatestSchema(srClient, subject).map(SchemaMetadata::getId);
   }
 
-<<<<<<< HEAD
-  public static Optional<Integer> getSchemaId(
-=======
   public static Optional<SchemaAndId> getLatestSchemaAndId(
->>>>>>> dc6c702d
       final SchemaRegistryClient srClient,
       final String topic,
       final boolean isKey
   ) {
     final String subject = KsqlConstants.getSRSubject(topic, isKey);
 
-<<<<<<< HEAD
-    final Optional<SchemaMetadata> metadata = getLatestSchema(srClient, subject);
-    if (!metadata.isPresent()) {
-      return Optional.empty();
-    }
-
-    final int schemaId = metadata.get().getId();
-    return Optional.of(schemaId);
-  }
-
-  public static SchemaWithId getLatestParsedSchema(
-      final SchemaRegistryClient srClient,
-      final String topic,
-      final boolean isKey
-  ) {
-    final String subject = KsqlConstants.getSRSubject(topic, isKey);
-
-    Optional<Integer> optSchemaId = getSchemaId(srClient, topic, isKey);
-    if (!optSchemaId.isPresent()) {
-      return new SchemaWithId(Optional.empty(), Optional.empty());
-    }
-
-    final int schemaId = optSchemaId.get();
-
-    try {
-      return new SchemaWithId(Optional.of(srClient.getSchemaById(schemaId)), Optional.of(schemaId));
-    } catch (final Exception e) {
-      throwOnAuthError(e, subject);
-
-      throw new KsqlException(
-          "Could not get schema for subject " + subject + " and id " + schemaId, e);
-    }
-=======
     return getLatestSchemaId(srClient, topic, isKey)
         .map(id -> {
           try {
@@ -169,7 +132,6 @@
                 "Could not get schema for subject " + subject + " and id " + id, e);
           }
         });
->>>>>>> dc6c702d
   }
 
   private static void throwOnAuthError(final Exception e, final String subject) {
