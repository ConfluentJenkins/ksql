--- conflicted
+++ resolved
@@ -642,12 +642,9 @@
   ) {
     final QueryErrorClassifier userErrorClassifiers = new MissingTopicClassifier(applicationId)
         .and(new AuthorizationClassifier(applicationId))
-<<<<<<< HEAD
-        .and(new KSqlFunctionClassifier(applicationId));
-=======
+        .and(new KSqlFunctionClassifier(applicationId))
         .and(new MissingSubjectClassifier(applicationId))
         .and(new SchemaAuthorizationClassifier(applicationId));
->>>>>>> 7acb285f
     return buildConfiguredClassifiers(ksqlConfig, applicationId)
         .map(userErrorClassifiers::and)
         .orElse(userErrorClassifiers);
