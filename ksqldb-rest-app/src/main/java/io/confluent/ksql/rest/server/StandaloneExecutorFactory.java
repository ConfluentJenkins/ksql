/*
 * Copyright 2018 Confluent Inc.
 *
 * Licensed under the Confluent Community License (the "License"); you may not use
 * this file except in compliance with the License.  You may obtain a copy of the
 * License at
 *
 * http://www.confluent.io/confluent-community-license
 *
 * Unless required by applicable law or agreed to in writing, software
 * distributed under the License is distributed on an "AS IS" BASIS, WITHOUT
 * WARRANTIES OF ANY KIND, either express or implied.  See the License for the
 * specific language governing permissions and limitations under the License.
 */

package io.confluent.ksql.rest.server;

import com.google.common.annotations.VisibleForTesting;
import io.confluent.ksql.KsqlExecutionContext;
import io.confluent.ksql.ServiceInfo;
import io.confluent.ksql.engine.KsqlEngine;
import io.confluent.ksql.function.InternalFunctionRegistry;
import io.confluent.ksql.function.MutableFunctionRegistry;
import io.confluent.ksql.function.UserFunctionLoader;
import io.confluent.ksql.logging.processing.ProcessingLogConfig;
import io.confluent.ksql.logging.processing.ProcessingLogContext;
import io.confluent.ksql.metrics.MetricCollectors;
import io.confluent.ksql.query.id.SequentialQueryIdGenerator;
import io.confluent.ksql.rest.server.computation.ConfigStore;
import io.confluent.ksql.rest.server.computation.KafkaConfigStore;
import io.confluent.ksql.rest.util.KsqlInternalTopicUtils;
import io.confluent.ksql.services.DisabledKsqlClient;
import io.confluent.ksql.services.KafkaClusterUtil;
import io.confluent.ksql.services.ServiceContext;
import io.confluent.ksql.services.ServiceContextFactory;
import io.confluent.ksql.statement.Injector;
import io.confluent.ksql.statement.Injectors;
import io.confluent.ksql.util.KsqlConfig;
import io.confluent.ksql.util.ReservedInternalTopics;
import io.confluent.ksql.version.metrics.KsqlVersionCheckerAgent;
import io.confluent.ksql.version.metrics.VersionCheckerAgent;
import java.util.Collections;
import java.util.Map;
import java.util.function.BiFunction;
import java.util.function.Function;
import java.util.function.Supplier;

public final class StandaloneExecutorFactory {

  private StandaloneExecutorFactory() {
<<<<<<< HEAD

=======
>>>>>>> e907daca
  }

  public static StandaloneExecutor create(
      final Map<String, String> properties,
      final String queriesFile,
      final String installDir
  ) {
    final KsqlConfig tempConfig = new KsqlConfig(properties);
    
    final Function<KsqlConfig, ServiceContext> serviceContextFactory = 
        config -> ServiceContextFactory.create(config, DisabledKsqlClient::instance);
    final ServiceContext tempServiceContext =
        serviceContextFactory.apply(tempConfig);

    final String kafkaClusterId = KafkaClusterUtil.getKafkaClusterId(tempServiceContext);
    final String ksqlServerId = tempConfig.getString(KsqlConfig.KSQL_SERVICE_ID_CONFIG);
    final Map<String, Object> updatedProperties = tempConfig.originals();
    updatedProperties.putAll(
        MetricCollectors.addConfluentMetricsContextConfigs(ksqlServerId, kafkaClusterId));

    return create(
        updatedProperties,
        queriesFile,
        installDir,
        serviceContextFactory,
        KafkaConfigStore::new,
        KsqlVersionCheckerAgent::new,
        StandaloneExecutor::new
    );
  }

  interface StandaloneExecutorConstructor {

    StandaloneExecutor create(
        ServiceContext serviceContext,
        ProcessingLogConfig processingLogConfig,
        KsqlConfig ksqlConfig,
        KsqlEngine ksqlEngine,
        String queriesFile,
        UserFunctionLoader udfLoader,
        boolean failOnNoQueries,
        VersionCheckerAgent versionChecker,
        BiFunction<KsqlExecutionContext, ServiceContext, Injector> injectorFactory
    );
  }

  @VisibleForTesting
  static StandaloneExecutor create(
      final Map<String, Object> properties,
      final String queriesFile,
      final String installDir,
      final Function<KsqlConfig, ServiceContext> serviceContextFactory,
      final BiFunction<String, KsqlConfig, ConfigStore> configStoreFactory,
      final Function<Supplier<Boolean>, VersionCheckerAgent> versionCheckerFactory,
      final StandaloneExecutorConstructor constructor
  ) {
    final KsqlConfig baseConfig = new KsqlConfig(properties);

    final ServiceContext serviceContext = serviceContextFactory.apply(baseConfig);

    final String configTopicName = ReservedInternalTopics.configsTopic(baseConfig);
    KsqlInternalTopicUtils.ensureTopic(
        configTopicName,
        baseConfig,
        serviceContext.getTopicClient()
    );
    final ConfigStore configStore = configStoreFactory.apply(configTopicName, baseConfig);
    final KsqlConfig ksqlConfig = configStore.getKsqlConfig();

    final ProcessingLogConfig processingLogConfig
        = new ProcessingLogConfig(properties);
    final ProcessingLogContext processingLogContext
        = ProcessingLogContext.create(processingLogConfig);

    final MutableFunctionRegistry functionRegistry = new InternalFunctionRegistry();

    final KsqlEngine ksqlEngine = new KsqlEngine(
        serviceContext,
        processingLogContext,
        functionRegistry,
        ServiceInfo.create(ksqlConfig),
        new SequentialQueryIdGenerator(),
        ksqlConfig,
        Collections.emptyList());

    final UserFunctionLoader udfLoader =
        UserFunctionLoader.newInstance(ksqlConfig, functionRegistry, installDir);

    final VersionCheckerAgent versionChecker = versionCheckerFactory
        .apply(ksqlEngine::hasActiveQueries);

    return constructor.create(
        serviceContext,
        processingLogConfig,
        ksqlConfig,
        ksqlEngine,
        queriesFile,
        udfLoader,
        true,
        versionChecker,
        Injectors.NO_TOPIC_DELETE
    );
  }
}<|MERGE_RESOLUTION|>--- conflicted
+++ resolved
@@ -48,10 +48,6 @@
 public final class StandaloneExecutorFactory {
 
   private StandaloneExecutorFactory() {
-<<<<<<< HEAD
-
-=======
->>>>>>> e907daca
   }
 
   public static StandaloneExecutor create(
