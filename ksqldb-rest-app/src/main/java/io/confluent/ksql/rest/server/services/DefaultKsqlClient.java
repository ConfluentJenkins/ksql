--- conflicted
+++ resolved
@@ -127,14 +127,9 @@
         .target(serverEndPoint)
         .properties(configOverrides);
 
-<<<<<<< HEAD
     final RestResponse<Integer> resp = getTarget(target)
-        .postQueryRequest(sql, requestProperties, Optional.empty(), rowConsumer);
-=======
-    final RestResponse<Integer> resp = getTarget(target, authHeader)
         .postQueryRequest(sql, requestProperties, Optional.empty(), rowConsumer,
             shouldCloseConnection);
->>>>>>> 682497af
 
     if (resp.isErroneous()) {
       return RestResponse.erroneous(resp.getStatusCode(), resp.getErrorMessage());
