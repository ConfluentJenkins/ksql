--- conflicted
+++ resolved
@@ -81,11 +81,8 @@
   private final HealthCheckResource healthCheckResource;
   private final ServerMetadataResource serverMetadataResource;
   private final WSQueryEndpoint wsQueryEndpoint;
-<<<<<<< HEAD
   private final Optional<PullQueryExecutorMetrics> pullQueryMetrics;
-=======
   private final Optional<KsqlAuthTokenProvider> authTokenProvider;
->>>>>>> 283f5bc1
 
   // CHECKSTYLE_RULES.OFF: ParameterNumber
   public KsqlServerEndpoints(
@@ -103,11 +100,8 @@
       final HealthCheckResource healthCheckResource,
       final ServerMetadataResource serverMetadataResource,
       final WSQueryEndpoint wsQueryEndpoint,
-<<<<<<< HEAD
-      final Optional<PullQueryExecutorMetrics> pullQueryMetrics
-=======
+      final Optional<PullQueryExecutorMetrics> pullQueryMetrics,
       final Optional<KsqlAuthTokenProvider> authTokenProvider
->>>>>>> 283f5bc1
   ) {
 
     // CHECKSTYLE_RULES.ON: ParameterNumber
@@ -126,11 +120,8 @@
     this.healthCheckResource = Objects.requireNonNull(healthCheckResource);
     this.serverMetadataResource = Objects.requireNonNull(serverMetadataResource);
     this.wsQueryEndpoint = Objects.requireNonNull(wsQueryEndpoint);
-<<<<<<< HEAD
     this.pullQueryMetrics = Objects.requireNonNull(pullQueryMetrics);
-=======
     this.authTokenProvider = authTokenProvider;
->>>>>>> 283f5bc1
   }
 
   @Override
