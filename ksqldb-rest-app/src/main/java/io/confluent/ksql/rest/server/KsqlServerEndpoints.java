--- conflicted
+++ resolved
@@ -47,12 +47,9 @@
 import io.confluent.ksql.rest.server.resources.StatusResource;
 import io.confluent.ksql.rest.server.resources.streaming.StreamedQueryResource;
 import io.confluent.ksql.rest.server.resources.streaming.WSQueryEndpoint;
-<<<<<<< HEAD
+import io.confluent.ksql.rest.util.AuthenticationUtil;
 import io.confluent.ksql.rest.util.ConcurrencyLimiter;
-=======
-import io.confluent.ksql.rest.util.AuthenticationUtil;
 import io.confluent.ksql.security.KsqlAuthTokenProvider;
->>>>>>> 9b5eded6
 import io.confluent.ksql.security.KsqlSecurityContext;
 import io.confluent.ksql.util.KsqlConfig;
 import io.confluent.ksql.util.ReservedInternalTopics;
@@ -91,14 +88,11 @@
   private final ServerMetadataResource serverMetadataResource;
   private final WSQueryEndpoint wsQueryEndpoint;
   private final Optional<PullQueryExecutorMetrics> pullQueryMetrics;
-<<<<<<< HEAD
   private final RateLimiter rateLimiter;
   private final ConcurrencyLimiter pullConcurrencyLimiter;
   private final HARouting routing;
   private final Optional<LocalCommands> localCommands;
-=======
   private final Optional<KsqlAuthTokenProvider> authTokenProvider;
->>>>>>> 9b5eded6
 
   // CHECKSTYLE_RULES.OFF: ParameterNumber
   public KsqlServerEndpoints(
@@ -118,14 +112,11 @@
       final ServerMetadataResource serverMetadataResource,
       final WSQueryEndpoint wsQueryEndpoint,
       final Optional<PullQueryExecutorMetrics> pullQueryMetrics,
-<<<<<<< HEAD
       final RateLimiter rateLimiter,
       final ConcurrencyLimiter pullConcurrencyLimiter,
       final HARouting routing,
-      final Optional<LocalCommands> localCommands
-=======
+      final Optional<LocalCommands> localCommands,
       final Optional<KsqlAuthTokenProvider> authTokenProvider
->>>>>>> 9b5eded6
   ) {
 
     // CHECKSTYLE_RULES.ON: ParameterNumber
@@ -146,14 +137,11 @@
     this.serverMetadataResource = Objects.requireNonNull(serverMetadataResource);
     this.wsQueryEndpoint = Objects.requireNonNull(wsQueryEndpoint);
     this.pullQueryMetrics = Objects.requireNonNull(pullQueryMetrics);
-<<<<<<< HEAD
     this.rateLimiter = Objects.requireNonNull(rateLimiter);
     this.pullConcurrencyLimiter = pullConcurrencyLimiter;
     this.routing = Objects.requireNonNull(routing);
     this.localCommands = Objects.requireNonNull(localCommands);
-=======
     this.authTokenProvider = authTokenProvider;
->>>>>>> 9b5eded6
   }
 
   @Override
