--- conflicted
+++ resolved
@@ -377,13 +377,9 @@
           pullConcurrencyLimiter,
           pullBandRateLimiter,
           pullQueryRouting,
-<<<<<<< HEAD
           pushQueryRouting,
-          localCommands
-=======
           localCommands,
           securityExtension.getAuthTokenProvider()
->>>>>>> 844b7c1d
       );
       apiServer = new Server(vertx, ksqlRestConfig, endpoints, securityExtension,
           authenticationPlugin, serverState, pullQueryMetrics);
