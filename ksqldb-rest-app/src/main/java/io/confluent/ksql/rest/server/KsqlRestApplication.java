--- conflicted
+++ resolved
@@ -355,14 +355,11 @@
           serverMetadataResource,
           wsQueryEndpoint,
           pullQueryMetrics,
-<<<<<<< HEAD
           pullQueryRateLimiter,
           pullConcurrencyLimiter,
           pullQueryRouting,
-          localCommands
-=======
+          localCommands,
           securityExtension.getAuthTokenProvider()
->>>>>>> 9b5eded6
       );
       apiServer = new Server(vertx, ksqlRestConfig, endpoints, securityExtension,
           authenticationPlugin, serverState, pullQueryMetrics);
