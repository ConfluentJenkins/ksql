--- conflicted
+++ resolved
@@ -43,10 +43,7 @@
     if (server.getAuthenticationPlugin().isPresent()) {
       authToken = server.getAuthenticationPlugin().get().getAuthToken(routingContext);
     }
-<<<<<<< HEAD
-=======
 
->>>>>>> b6fc8d91
     final List<Entry<String, String>> requestHeaders = routingContext.request().headers().entries();
     final String ipAddress = routingContext.request().remoteAddress().host();
     return new DefaultApiSecurityContext(
