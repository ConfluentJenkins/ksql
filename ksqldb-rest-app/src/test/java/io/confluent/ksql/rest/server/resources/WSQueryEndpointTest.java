--- conflicted
+++ resolved
@@ -15,13 +15,9 @@
 
 package io.confluent.ksql.rest.server.resources;
 
-<<<<<<< HEAD
-=======
-import io.confluent.ksql.api.server.SlidingWindowRateLimiter;
 import static org.mockito.ArgumentMatchers.any;
 import static org.mockito.ArgumentMatchers.anyLong;
 import static org.mockito.ArgumentMatchers.eq;
->>>>>>> 344cc1d6
 import static org.mockito.Mockito.mock;
 import static org.mockito.Mockito.never;
 import static org.mockito.Mockito.verify;
@@ -72,11 +68,9 @@
   @Mock
   private Context context;
   @Mock
-<<<<<<< HEAD
   private QueryExecutor queryExecutor;
-=======
+  @Mock
   private ListeningScheduledExecutorService exec;
->>>>>>> 344cc1d6
 
   private WSQueryEndpoint wsQueryEndpoint;
 
@@ -129,7 +123,7 @@
     executeStreamQuery(buildRequestParams("show streams;", ImmutableMap.of()), Optional.empty());
 
     // Then
-    verify(exec, never()).schedule(any(Runnable.class), anyLong(), any());
+    verify(exec, never()).schedule(any(Runnable.class), anyLong(), any(TimeUnit.class));
   }
 
   private MultiMap buildRequestParams(final String command, final Map<String, Object> streamProps)
