--- conflicted
+++ resolved
@@ -204,21 +204,12 @@
     } catch (final Exception e) {
       log.error("Exception while waiting for CommandRunner thread to complete", e);
     }
-<<<<<<< HEAD
 
     try {
       serviceContext.close();
     } catch (final Exception e) {
       log.error("Exception while closing services", e);
     }
-
-    try {
-      super.stop();
-    } catch (final Exception e) {
-      log.error("Exception while stopping rest server", e);
-    }
-=======
->>>>>>> 90d7e551
   }
 
   public List<URL> getListeners() {
