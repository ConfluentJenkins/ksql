/*
 * Copyright 2018 Confluent Inc.
 *
 * Licensed under the Confluent Community License (the "License"); you may not use
 * this file except in compliance with the License.  You may obtain a copy of the
 * License at
 *
 * http://www.confluent.io/confluent-community-license
 *
 * Unless required by applicable law or agreed to in writing, software
 * distributed under the License is distributed on an "AS IS" BASIS, WITHOUT
 * WARRANTIES OF ANY KIND, either express or implied.  See the License for the
 * specific language governing permissions and limitations under the License.
 */

package io.confluent.ksql.rest.server;

import static io.confluent.ksql.rest.server.KsqlRestConfig.DISTRIBUTED_COMMAND_RESPONSE_TIMEOUT_MS_CONFIG;

import com.fasterxml.jackson.jaxrs.base.JsonParseExceptionMapper;
import com.google.common.annotations.VisibleForTesting;
import com.google.common.collect.ImmutableList;
import com.google.common.collect.ImmutableMap;
import com.google.common.util.concurrent.ListeningScheduledExecutorService;
import com.google.common.util.concurrent.MoreExecutors;
import com.google.common.util.concurrent.ThreadFactoryBuilder;
import io.confluent.ksql.engine.KsqlEngine;
import io.confluent.ksql.engine.TopicAccessValidator;
import io.confluent.ksql.engine.TopicAccessValidatorFactory;
import io.confluent.ksql.function.InternalFunctionRegistry;
import io.confluent.ksql.function.MutableFunctionRegistry;
import io.confluent.ksql.function.UdfLoader;
import io.confluent.ksql.json.JsonMapper;
import io.confluent.ksql.logging.processing.ProcessingLogConfig;
import io.confluent.ksql.logging.processing.ProcessingLogContext;
import io.confluent.ksql.parser.KsqlParser.ParsedStatement;
import io.confluent.ksql.parser.KsqlParser.PreparedStatement;
<<<<<<< HEAD
import io.confluent.ksql.rest.entity.ServerInfo;
=======
import io.confluent.ksql.parser.tree.CreateStream;
import io.confluent.ksql.parser.tree.Literal;
import io.confluent.ksql.parser.tree.PrimitiveType;
import io.confluent.ksql.parser.tree.QualifiedName;
import io.confluent.ksql.parser.tree.RegisterTopic;
import io.confluent.ksql.parser.tree.StringLiteral;
import io.confluent.ksql.parser.tree.TableElement;
import io.confluent.ksql.parser.tree.Type.SqlType;
>>>>>>> e885ea82
import io.confluent.ksql.rest.server.computation.CommandQueue;
import io.confluent.ksql.rest.server.computation.CommandRunner;
import io.confluent.ksql.rest.server.computation.CommandStore;
import io.confluent.ksql.rest.server.computation.StatementExecutor;
import io.confluent.ksql.rest.server.context.KsqlRestServiceContextBinder;
import io.confluent.ksql.rest.server.resources.KsqlExceptionMapper;
import io.confluent.ksql.rest.server.resources.KsqlResource;
import io.confluent.ksql.rest.server.resources.RootDocument;
import io.confluent.ksql.rest.server.resources.ServerInfoResource;
import io.confluent.ksql.rest.server.resources.StatusResource;
import io.confluent.ksql.rest.server.resources.streaming.StreamedQueryResource;
import io.confluent.ksql.rest.server.resources.streaming.WSQueryEndpoint;
import io.confluent.ksql.rest.server.security.KsqlDefaultSecurityExtension;
import io.confluent.ksql.rest.server.security.KsqlSecurityExtension;
import io.confluent.ksql.rest.server.state.ServerState;
import io.confluent.ksql.rest.server.state.ServerStateDynamicBinding;
import io.confluent.ksql.rest.util.ClusterTerminator;
import io.confluent.ksql.rest.util.KsqlInternalTopicUtils;
import io.confluent.ksql.rest.util.ProcessingLogServerUtils;
import io.confluent.ksql.services.DefaultServiceContext;
import io.confluent.ksql.services.LazyServiceContext;
import io.confluent.ksql.services.ServiceContext;
import io.confluent.ksql.statement.ConfiguredStatement;
import io.confluent.ksql.statement.Injectors;
import io.confluent.ksql.util.KsqlConfig;
import io.confluent.ksql.util.KsqlException;
import io.confluent.ksql.util.RetryUtil;
import io.confluent.ksql.util.Version;
import io.confluent.ksql.util.WelcomeMsgUtils;
import io.confluent.ksql.version.metrics.VersionCheckerAgent;
import io.confluent.ksql.version.metrics.collector.KsqlModuleType;
import io.confluent.rest.Application;
import io.confluent.rest.validation.JacksonMessageBodyProvider;
import java.io.Console;
import java.io.OutputStreamWriter;
import java.io.PrintWriter;
import java.net.URL;
import java.nio.charset.StandardCharsets;
import java.time.Duration;
import java.util.Arrays;
import java.util.Collections;
import java.util.HashSet;
import java.util.LinkedList;
import java.util.List;
import java.util.Map;
import java.util.Objects;
import java.util.Optional;
import java.util.Properties;
import java.util.concurrent.Executors;
import java.util.function.Function;
import java.util.function.Predicate;
import java.util.function.Supplier;
import java.util.stream.Collectors;
import javax.websocket.DeploymentException;
import javax.websocket.server.ServerEndpoint;
import javax.websocket.server.ServerEndpointConfig;
import javax.websocket.server.ServerEndpointConfig.Configurator;
import javax.ws.rs.core.Configurable;
import org.eclipse.jetty.server.ServerConnector;
import org.eclipse.jetty.websocket.jsr356.server.ServerContainer;
import org.glassfish.hk2.utilities.Binder;
import org.glassfish.jersey.server.ServerProperties;
import org.slf4j.Logger;
import org.slf4j.LoggerFactory;

// CHECKSTYLE_RULES.OFF: ClassDataAbstractionCoupling
public final class KsqlRestApplication extends Application<KsqlRestConfig> implements Executable {
  // CHECKSTYLE_RULES.ON: ClassDataAbstractionCoupling

  private static final Logger log = LoggerFactory.getLogger(KsqlRestApplication.class);

  public static final String COMMANDS_STREAM_NAME = "KSQL_COMMANDS";

  private final KsqlConfig ksqlConfig;
  private final KsqlEngine ksqlEngine;
  private final CommandRunner commandRunner;
  private final CommandStore commandStore;
  private final RootDocument rootDocument;
  private final StatusResource statusResource;
  private final StreamedQueryResource streamedQueryResource;
  private final KsqlResource ksqlResource;
  private final VersionCheckerAgent versionCheckerAgent;
  private final ServiceContext serviceContext;
  private final Function<KsqlConfig, Binder> serviceContextBinderFactory;
  private final KsqlSecurityExtension securityExtension;
  private final ServerState serverState;
  private final ProcessingLogContext processingLogContext;
  private final List<KsqlServerPrecondition> preconditions;

  public static String getCommandsStreamName() {
    return COMMANDS_STREAM_NAME;
  }

  // CHECKSTYLE_RULES.OFF: ParameterNumberCheck
  KsqlRestApplication(
      // CHECKSTYLE_RULES.ON: ParameterNumberCheck
      final ServiceContext serviceContext,
      final KsqlEngine ksqlEngine,
      final KsqlConfig ksqlConfig,
      final KsqlRestConfig config,
      final CommandRunner commandRunner,
      final CommandStore commandStore,
      final RootDocument rootDocument,
      final StatusResource statusResource,
      final StreamedQueryResource streamedQueryResource,
      final KsqlResource ksqlResource,
      final VersionCheckerAgent versionCheckerAgent,
      final Function<KsqlConfig, Binder> serviceContextBinderFactory,
      final KsqlSecurityExtension securityExtension,
      final ServerState serverState,
      final ProcessingLogContext processingLogContext,
      final List<KsqlServerPrecondition> preconditions
  ) {
    super(config);
    this.serviceContext = Objects.requireNonNull(serviceContext, "serviceContext");
    this.ksqlConfig = Objects.requireNonNull(ksqlConfig, "ksqlConfig");
    this.ksqlEngine = Objects.requireNonNull(ksqlEngine, "ksqlEngine");
    this.commandRunner = Objects.requireNonNull(commandRunner, "commandRunner");
    this.rootDocument = Objects.requireNonNull(rootDocument, "rootDocument");
    this.statusResource = Objects.requireNonNull(statusResource, "statusResource");
    this.streamedQueryResource =
        Objects.requireNonNull(streamedQueryResource, "streamedQueryResource");
    this.ksqlResource = Objects.requireNonNull(ksqlResource, "ksqlResource");
    this.commandStore = Objects.requireNonNull(commandStore, "commandStore");
    this.serverState = Objects.requireNonNull(serverState, "serverState");
    this.processingLogContext = Objects.requireNonNull(
        processingLogContext,
        "processingLogContext");
    this.preconditions = Objects.requireNonNull(preconditions, "preconditions");
    this.versionCheckerAgent =
        Objects.requireNonNull(versionCheckerAgent, "versionCheckerAgent");
    this.serviceContextBinderFactory = Objects.requireNonNull(
        serviceContextBinderFactory, "serviceContextBinderFactory");
    this.securityExtension = Objects.requireNonNull(
        securityExtension, "securityExtension"
    );
  }

  @Override
  public void setupResources(final Configurable<?> config, final KsqlRestConfig appConfig) {
    config.register(rootDocument);
    config.register(new ServerInfoResource(serviceContext, ksqlConfig));
    config.register(statusResource);
    config.register(ksqlResource);
    config.register(streamedQueryResource);
    config.register(new KsqlExceptionMapper());
    config.register(new ServerStateDynamicBinding(serverState));
  }

  @Override
  public void start() throws Exception {
    super.start();
    startKsql();
    commandRunner.start();
    final Properties metricsProperties = new Properties();
    metricsProperties.putAll(getConfiguration().getOriginals());
    if (versionCheckerAgent != null) {
      versionCheckerAgent.start(KsqlModuleType.SERVER, metricsProperties);
    }
    displayWelcomeMessage();
  }

  @VisibleForTesting
  void startKsql() {
    waitForPreconditions();
    initialize();
  }

  private static final class KsqlFailedPrecondition extends RuntimeException {
    private KsqlFailedPrecondition(final String message) {
      super(message);
    }
  }

  private void checkPreconditions() {
    for (final KsqlServerPrecondition precondition : preconditions) {
      final Optional<String> error = precondition.checkPrecondition(
          config,
          serviceContext
      );
      if (error.isPresent()) {
        serverState.setInitializingReason(error.get());
        throw new KsqlFailedPrecondition(error.get());
      }
    }
  }

  private void waitForPreconditions() {
    final List<Predicate<Exception>> predicates = ImmutableList.of(
        e -> !(e instanceof KsqlFailedPrecondition)
    );
    RetryUtil.retryWithBackoff(
        Integer.MAX_VALUE,
        1000,
        30000,
        this::checkPreconditions,
        predicates
    );
  }

  private void initialize() {
    final String commandTopic = commandStore.getCommandTopicName();
    KsqlInternalTopicUtils.ensureTopic(
        commandTopic,
        ksqlConfig,
        serviceContext.getTopicClient()
    );
    commandStore.start();

    final Map<String, Literal> commandTopicProperties = new HashMap<>();
    commandTopicProperties.put(
        DdlConfig.VALUE_FORMAT_PROPERTY,
        new StringLiteral("json")
    );
    commandTopicProperties.put(
        DdlConfig.KAFKA_TOPIC_NAME_PROPERTY,
        new StringLiteral(commandTopic)
    );
    ksqlEngine.getDdlCommandExec().execute(new RegisterTopicCommand(new RegisterTopic(
        QualifiedName.of(COMMANDS_KSQL_TOPIC_NAME),
        false,
        commandTopicProperties
    )));
    ksqlEngine.getDdlCommandExec().execute(new CreateStreamCommand(
        "statementText",
        new CreateStream(
            QualifiedName.of(COMMANDS_STREAM_NAME),
            Collections.singletonList(new TableElement(
                "STATEMENT",
                PrimitiveType.of(SqlType.STRING)
            )),
            false,
            ImmutableMap.<String, Literal>builder()
                .putAll(commandTopicProperties)
                .put(DdlConfig.TOPIC_NAME_PROPERTY, new StringLiteral(COMMANDS_KSQL_TOPIC_NAME))
                .build()
        ),
        serviceContext.getTopicClient()
    ));

    ProcessingLogServerUtils.maybeCreateProcessingLogTopic(
        serviceContext.getTopicClient(),
        processingLogContext.getConfig(),
        ksqlConfig
    );
    maybeCreateProcessingLogStream(
        processingLogContext.getConfig(),
        ksqlConfig,
        ksqlEngine,
        commandStore
    );

    commandRunner.processPriorCommands();

    serverState.setReady();
  }

  @Override
  public void stop() {
    try {
      super.stop();
    } catch (final Exception e) {
      log.error("Exception while stopping rest server", e);
    }

    try {
      ksqlEngine.close();
    } catch (final Exception e) {
      log.error("Exception while waiting for Ksql Engine to close", e);
    }

    try {
      commandRunner.close();
    } catch (final Exception e) {
      log.error("Exception while waiting for CommandRunner thread to complete", e);
    }

    try {
      serviceContext.close();
    } catch (final Exception e) {
      log.error("Exception while closing services", e);
    }

    try {
      securityExtension.close();
    } catch (final Exception e) {
      log.error("Exception while closing security extension", e);
    }
  }

  public List<URL> getListeners() {
    return Arrays.stream(server.getConnectors())
        .filter(connector -> connector instanceof ServerConnector)
        .map(ServerConnector.class::cast)
        .map(connector -> {
          try {
            final String protocol = new HashSet<>(connector.getProtocols())
                .stream()
                .map(String::toLowerCase)
                .anyMatch(s -> s.equals("ssl")) ? "https" : "http";

            final int localPort = connector.getLocalPort();

            return new URL(protocol, "localhost", localPort, "");
          } catch (final Exception e) {
            throw new RuntimeException("Malformed listener", e);
          }
        })
        .collect(Collectors.toList());
  }

  @Override
  public void configureBaseApplication(
      final Configurable<?> config,
      final Map<String, String> metricTags) {
    // Would call this but it registers additional, unwanted exception mappers
    // super.configureBaseApplication(config, metricTags);
    // Instead, just copy+paste the desired parts from Application.configureBaseApplication() here:
    final JacksonMessageBodyProvider jsonProvider =
        new JacksonMessageBodyProvider(JsonMapper.INSTANCE.mapper);
    config.register(jsonProvider);
    config.register(JsonParseExceptionMapper.class);
    config.register(serviceContextBinderFactory.apply(ksqlConfig));

    // Don't want to buffer rows when streaming JSON in a request to the query resource
    config.property(ServerProperties.OUTBOUND_CONTENT_LENGTH_BUFFER, 0);
    config.property(ServerProperties.WADL_FEATURE_DISABLE, true);

    // Registers the REST security extensions
    securityExtension.register(config, ksqlConfig);
  }

  @Override
  protected void registerWebSocketEndpoints(final ServerContainer container) {
    try {
      final ListeningScheduledExecutorService exec = MoreExecutors.listeningDecorator(
          Executors.newScheduledThreadPool(
              config.getInt(KsqlRestConfig.KSQL_WEBSOCKETS_NUM_THREADS),
              new ThreadFactoryBuilder()
                  .setDaemon(true)
                  .setNameFormat("websockets-query-thread-%d")
                  .build()
          )
      );

      final StatementParser statementParser = new StatementParser(ksqlEngine);
      final TopicAccessValidator topicAccessValidator =
          TopicAccessValidatorFactory.create(serviceContext, ksqlEngine.getMetaStore());

      container.addEndpoint(
          ServerEndpointConfig.Builder
              .create(
                  WSQueryEndpoint.class,
                  WSQueryEndpoint.class.getAnnotation(ServerEndpoint.class).value()
              )
              .configurator(new Configurator() {
                @Override
                @SuppressWarnings("unchecked")
                public <T> T getEndpointInstance(final Class<T> endpointClass) {
                  return (T) new WSQueryEndpoint(
                      ksqlConfig,
                      JsonMapper.INSTANCE.mapper,
                      statementParser,
                      ksqlEngine,
                      commandStore,
                      exec,
                      versionCheckerAgent::updateLastRequestTime,
                      Duration.ofMillis(config.getLong(
                          KsqlRestConfig.DISTRIBUTED_COMMAND_RESPONSE_TIMEOUT_MS_CONFIG)),
                      topicAccessValidator,
                      securityExtension,
                      serverState
                  );
                }
              })
              .build()
      );
    } catch (final DeploymentException e) {
      log.error("Unable to create websockets endpoint", e);
    }
  }

  public static KsqlRestApplication buildApplication(
      final KsqlRestConfig restConfig,
      final Function<Supplier<Boolean>, VersionCheckerAgent> versionCheckerFactory,
      final int maxStatementRetries
  ) {
    final KsqlConfig ksqlConfig = new KsqlConfig(restConfig.getKsqlConfigProperties());
    final ServiceContext serviceContext
        = new LazyServiceContext(() -> DefaultServiceContext.create(ksqlConfig));

    return buildApplication(
        restConfig,
        versionCheckerFactory,
        maxStatementRetries,
        serviceContext,
        KsqlRestServiceContextBinder::new);
  }

  static KsqlRestApplication buildApplication(
      final KsqlRestConfig restConfig,
      final Function<Supplier<Boolean>, VersionCheckerAgent> versionCheckerFactory,
      final int maxStatementRetries,
      final ServiceContext serviceContext,
      final Function<KsqlConfig, Binder> serviceContextBinderFactory
  ) {
    final String ksqlInstallDir = restConfig.getString(KsqlRestConfig.INSTALL_DIR_CONFIG);

    final KsqlConfig ksqlConfig = new KsqlConfig(restConfig.getKsqlConfigProperties());

    final ProcessingLogConfig processingLogConfig
        = new ProcessingLogConfig(restConfig.getOriginals());
    final ProcessingLogContext processingLogContext
        = ProcessingLogContext.create(processingLogConfig);

    final MutableFunctionRegistry functionRegistry = new InternalFunctionRegistry();

    final KsqlEngine ksqlEngine = new KsqlEngine(
        serviceContext,
        processingLogContext,
        functionRegistry,
        ksqlConfig.getString(KsqlConfig.KSQL_SERVICE_ID_CONFIG));

    UdfLoader.newInstance(ksqlConfig, functionRegistry, ksqlInstallDir).load();

<<<<<<< HEAD
    final String commandTopic = registerCommandTopic(serviceContext, ksqlConfig, ksqlEngine);
=======
    final String commandTopic = KsqlInternalTopicUtils.getTopicName(
        ksqlConfig, KsqlRestConfig.COMMAND_TOPIC_SUFFIX);
>>>>>>> e885ea82

    final StatementParser statementParser = new StatementParser(ksqlEngine);

    final CommandStore commandStore = CommandStore.Factory.create(
        commandTopic,
        restConfig.getCommandConsumerProperties(),
        restConfig.getCommandProducerProperties());

    final StatementExecutor statementExecutor = new StatementExecutor(
        ksqlConfig,
        ksqlEngine,
        statementParser
    );

    final RootDocument rootDocument = new RootDocument();

    final StatusResource statusResource = new StatusResource(statementExecutor);
    final VersionCheckerAgent versionChecker
        = versionCheckerFactory.apply(ksqlEngine::hasActiveQueries);

    final ServerState serverState = new ServerState();

    final KsqlSecurityExtension securityExtension = loadSecurityExtension(ksqlConfig);

    final TopicAccessValidator topicAccessValidator =
        TopicAccessValidatorFactory.create(serviceContext, ksqlEngine.getMetaStore());

    final StreamedQueryResource streamedQueryResource = new StreamedQueryResource(
        ksqlConfig,
        ksqlEngine,
        statementParser,
        commandStore,
        Duration.ofMillis(
            restConfig.getLong(KsqlRestConfig.STREAMED_QUERY_DISCONNECT_CHECK_MS_CONFIG)),
        Duration.ofMillis(restConfig.getLong(DISTRIBUTED_COMMAND_RESPONSE_TIMEOUT_MS_CONFIG)),
        versionChecker::updateLastRequestTime,
        topicAccessValidator
    );

    final KsqlResource ksqlResource = new KsqlResource(
        ksqlConfig,
        ksqlEngine,
        commandStore,
        Duration.ofMillis(restConfig.getLong(DISTRIBUTED_COMMAND_RESPONSE_TIMEOUT_MS_CONFIG)),
        versionChecker::updateLastRequestTime,
        Injectors.DEFAULT,
        topicAccessValidator);

    final List<String> managedTopics = new LinkedList<>();
    managedTopics.add(commandTopic);
    if (processingLogConfig.getBoolean(ProcessingLogConfig.TOPIC_AUTO_CREATE)) {
      managedTopics.add(ProcessingLogServerUtils.getTopicName(processingLogConfig, ksqlConfig));
    }
    final CommandRunner commandRunner = new CommandRunner(
        statementExecutor,
        commandStore,
        maxStatementRetries,
        new ClusterTerminator(ksqlConfig, ksqlEngine, serviceContext, managedTopics),
        serverState
    );

    final List<KsqlServerPrecondition> preconditions = restConfig.getConfiguredInstances(
        KsqlRestConfig.KSQL_SERVER_PRECONDITIONS,
        KsqlServerPrecondition.class
    );

    return new KsqlRestApplication(
        serviceContext,
        ksqlEngine,
        ksqlConfig,
        restConfig,
        commandRunner,
        commandStore,
        rootDocument,
        statusResource,
        streamedQueryResource,
        ksqlResource,
        versionChecker,
        serviceContextBinderFactory,
        securityExtension,
        serverState,
        processingLogContext,
        preconditions
    );
  }

  private static String registerCommandTopic(
      final ServiceContext serviceContext,
      final KsqlConfig ksqlConfig,
      final KsqlEngine ksqlEngine
  ) {
    final String commandTopic = KsqlInternalTopicUtils
        .getTopicName(ksqlConfig, KsqlRestConfig.COMMAND_TOPIC_SUFFIX);

    KsqlInternalTopicUtils.ensureTopic(commandTopic, ksqlConfig, serviceContext.getTopicClient());

    final String createCmd = "CREATE STREAM " + COMMANDS_STREAM_NAME
        + " (STATEMENT STRING)"
        + " WITH(VALUE_FORMAT='JSON', KAFKA_TOPIC='" + commandTopic + "');";

    final ParsedStatement parsed = ksqlEngine.parse(createCmd).get(0);
    final PreparedStatement<?> prepared = ksqlEngine.prepare(parsed);
    ksqlEngine.execute(ConfiguredStatement.of(prepared, ImmutableMap.of(), ksqlConfig));

    return commandTopic;
  }

  private static KsqlSecurityExtension loadSecurityExtension(final KsqlConfig ksqlConfig) {
    return Optional.ofNullable(ksqlConfig.getConfiguredInstance(
        KsqlConfig.KSQL_SECURITY_EXTENSION_CLASS,
        KsqlSecurityExtension.class
    )).orElse(new KsqlDefaultSecurityExtension());
  }

  private void displayWelcomeMessage() {
    final Console console = System.console();
    if (console == null) {
      return;
    }

    final PrintWriter writer =
        new PrintWriter(new OutputStreamWriter(System.out, StandardCharsets.UTF_8));

    WelcomeMsgUtils.displayWelcomeMessage(80, writer);

    final String version = Version.getVersion();
    final List<URL> listeners = getListeners();
    final String allListeners = listeners.stream()
        .map(Object::toString)
        .collect(Collectors.joining(", "));

    writer.printf("Server %s listening on %s%n", version, allListeners);
    writer.println();
    writer.println("To access the KSQL CLI, run:");
    writer.println("ksql " + listeners.get(0));
    writer.println();

    writer.flush();
  }

  static void maybeCreateProcessingLogStream(
      final ProcessingLogConfig config,
      final KsqlConfig ksqlConfig,
      final KsqlEngine ksqlEngine,
      final CommandQueue commandQueue
  ) {
    if (!config.getBoolean(ProcessingLogConfig.STREAM_AUTO_CREATE)
        || !commandQueue.isEmpty()) {
      return;
    }

    final PreparedStatement<?> statement = ProcessingLogServerUtils
        .processingLogStreamCreateStatement(config, ksqlConfig);
    final Supplier<ConfiguredStatement<?>> configured = () -> ConfiguredStatement.of(
        statement, Collections.emptyMap(), ksqlConfig);

    try {
      ksqlEngine.createSandbox(ksqlEngine.getServiceContext()).execute(configured.get());
    } catch (final KsqlException e) {
      log.warn("Failed to create processing log stream", e);
      return;
    }

    commandQueue.enqueueCommand(configured.get());
  }
}<|MERGE_RESOLUTION|>--- conflicted
+++ resolved
@@ -35,18 +35,6 @@
 import io.confluent.ksql.logging.processing.ProcessingLogContext;
 import io.confluent.ksql.parser.KsqlParser.ParsedStatement;
 import io.confluent.ksql.parser.KsqlParser.PreparedStatement;
-<<<<<<< HEAD
-import io.confluent.ksql.rest.entity.ServerInfo;
-=======
-import io.confluent.ksql.parser.tree.CreateStream;
-import io.confluent.ksql.parser.tree.Literal;
-import io.confluent.ksql.parser.tree.PrimitiveType;
-import io.confluent.ksql.parser.tree.QualifiedName;
-import io.confluent.ksql.parser.tree.RegisterTopic;
-import io.confluent.ksql.parser.tree.StringLiteral;
-import io.confluent.ksql.parser.tree.TableElement;
-import io.confluent.ksql.parser.tree.Type.SqlType;
->>>>>>> e885ea82
 import io.confluent.ksql.rest.server.computation.CommandQueue;
 import io.confluent.ksql.rest.server.computation.CommandRunner;
 import io.confluent.ksql.rest.server.computation.CommandStore;
@@ -216,6 +204,7 @@
   }
 
   private static final class KsqlFailedPrecondition extends RuntimeException {
+
     private KsqlFailedPrecondition(final String message) {
       super(message);
     }
@@ -248,44 +237,9 @@
   }
 
   private void initialize() {
-    final String commandTopic = commandStore.getCommandTopicName();
-    KsqlInternalTopicUtils.ensureTopic(
-        commandTopic,
-        ksqlConfig,
-        serviceContext.getTopicClient()
-    );
+    registerCommandTopic();
+
     commandStore.start();
-
-    final Map<String, Literal> commandTopicProperties = new HashMap<>();
-    commandTopicProperties.put(
-        DdlConfig.VALUE_FORMAT_PROPERTY,
-        new StringLiteral("json")
-    );
-    commandTopicProperties.put(
-        DdlConfig.KAFKA_TOPIC_NAME_PROPERTY,
-        new StringLiteral(commandTopic)
-    );
-    ksqlEngine.getDdlCommandExec().execute(new RegisterTopicCommand(new RegisterTopic(
-        QualifiedName.of(COMMANDS_KSQL_TOPIC_NAME),
-        false,
-        commandTopicProperties
-    )));
-    ksqlEngine.getDdlCommandExec().execute(new CreateStreamCommand(
-        "statementText",
-        new CreateStream(
-            QualifiedName.of(COMMANDS_STREAM_NAME),
-            Collections.singletonList(new TableElement(
-                "STATEMENT",
-                PrimitiveType.of(SqlType.STRING)
-            )),
-            false,
-            ImmutableMap.<String, Literal>builder()
-                .putAll(commandTopicProperties)
-                .put(DdlConfig.TOPIC_NAME_PROPERTY, new StringLiteral(COMMANDS_KSQL_TOPIC_NAME))
-                .build()
-        ),
-        serviceContext.getTopicClient()
-    ));
 
     ProcessingLogServerUtils.maybeCreateProcessingLogTopic(
         serviceContext.getTopicClient(),
@@ -472,12 +426,8 @@
 
     UdfLoader.newInstance(ksqlConfig, functionRegistry, ksqlInstallDir).load();
 
-<<<<<<< HEAD
-    final String commandTopic = registerCommandTopic(serviceContext, ksqlConfig, ksqlEngine);
-=======
     final String commandTopic = KsqlInternalTopicUtils.getTopicName(
         ksqlConfig, KsqlRestConfig.COMMAND_TOPIC_SUFFIX);
->>>>>>> e885ea82
 
     final StatementParser statementParser = new StatementParser(ksqlEngine);
 
@@ -564,13 +514,9 @@
     );
   }
 
-  private static String registerCommandTopic(
-      final ServiceContext serviceContext,
-      final KsqlConfig ksqlConfig,
-      final KsqlEngine ksqlEngine
-  ) {
-    final String commandTopic = KsqlInternalTopicUtils
-        .getTopicName(ksqlConfig, KsqlRestConfig.COMMAND_TOPIC_SUFFIX);
+  private void registerCommandTopic() {
+
+    final String commandTopic = commandStore.getCommandTopicName();
 
     KsqlInternalTopicUtils.ensureTopic(commandTopic, ksqlConfig, serviceContext.getTopicClient());
 
@@ -581,8 +527,6 @@
     final ParsedStatement parsed = ksqlEngine.parse(createCmd).get(0);
     final PreparedStatement<?> prepared = ksqlEngine.prepare(parsed);
     ksqlEngine.execute(ConfiguredStatement.of(prepared, ImmutableMap.of(), ksqlConfig));
-
-    return commandTopic;
   }
 
   private static KsqlSecurityExtension loadSecurityExtension(final KsqlConfig ksqlConfig) {
