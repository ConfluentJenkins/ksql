/*
 * Copyright 2017 Confluent Inc.
 *
 * Licensed under the Apache License, Version 2.0 (the "License");
 * you may not use this file except in compliance with the License.
 * You may obtain a copy of the License at
 *
 * http://www.apache.org/licenses/LICENSE-2.0
 *
 * Unless required by applicable law or agreed to in writing, software
 * distributed under the License is distributed on an "AS IS" BASIS,
 * WITHOUT WARRANTIES OR CONDITIONS OF ANY KIND, either express or implied.
 * See the License for the specific language governing permissions and
 * limitations under the License.
 **/

package io.confluent.ksql.rest.server.resources;

import com.google.common.collect.ImmutableList;
import com.google.common.collect.ImmutableMap;
import io.confluent.ksql.KsqlEngine;
import io.confluent.ksql.config.KsqlConfigResolver;
import io.confluent.ksql.function.AggregateFunctionFactory;
import io.confluent.ksql.function.UdfFactory;
import io.confluent.ksql.metastore.KsqlStream;
import io.confluent.ksql.metastore.KsqlTable;
import io.confluent.ksql.metastore.KsqlTopic;
import io.confluent.ksql.metastore.StructuredDataSource;
import io.confluent.ksql.parser.KsqlParser.PreparedStatement;
import io.confluent.ksql.parser.tree.CreateAsSelect;
import io.confluent.ksql.parser.tree.CreateStreamAsSelect;
import io.confluent.ksql.parser.tree.CreateTableAsSelect;
import io.confluent.ksql.parser.tree.DescribeFunction;
import io.confluent.ksql.parser.tree.Explain;
import io.confluent.ksql.parser.tree.InsertInto;
import io.confluent.ksql.parser.tree.ListFunctions;
import io.confluent.ksql.parser.tree.ListProperties;
import io.confluent.ksql.parser.tree.ListQueries;
import io.confluent.ksql.parser.tree.ListRegisteredTopics;
import io.confluent.ksql.parser.tree.ListStreams;
import io.confluent.ksql.parser.tree.ListTables;
import io.confluent.ksql.parser.tree.ListTopics;
import io.confluent.ksql.parser.tree.PrintTopic;
import io.confluent.ksql.parser.tree.Query;
import io.confluent.ksql.parser.tree.QueryContainer;
import io.confluent.ksql.parser.tree.RunScript;
import io.confluent.ksql.parser.tree.SetProperty;
import io.confluent.ksql.parser.tree.ShowColumns;
import io.confluent.ksql.parser.tree.Statement;
import io.confluent.ksql.parser.tree.TerminateQuery;
import io.confluent.ksql.parser.tree.UnsetProperty;
import io.confluent.ksql.query.QueryId;
import io.confluent.ksql.rest.entity.ArgumentInfo;
import io.confluent.ksql.rest.entity.CommandStatus;
import io.confluent.ksql.rest.entity.CommandStatusEntity;
import io.confluent.ksql.rest.entity.EntityQueryId;
import io.confluent.ksql.rest.entity.FunctionDescriptionList;
import io.confluent.ksql.rest.entity.FunctionInfo;
import io.confluent.ksql.rest.entity.FunctionNameList;
import io.confluent.ksql.rest.entity.FunctionType;
import io.confluent.ksql.rest.entity.KafkaTopicsList;
import io.confluent.ksql.rest.entity.KsqlEntity;
import io.confluent.ksql.rest.entity.KsqlEntityList;
import io.confluent.ksql.rest.entity.KsqlRequest;
import io.confluent.ksql.rest.entity.KsqlTopicsList;
import io.confluent.ksql.rest.entity.PropertiesList;
import io.confluent.ksql.rest.entity.Queries;
import io.confluent.ksql.rest.entity.QueryDescription;
import io.confluent.ksql.rest.entity.QueryDescriptionEntity;
import io.confluent.ksql.rest.entity.QueryDescriptionList;
import io.confluent.ksql.rest.entity.RunningQuery;
import io.confluent.ksql.rest.entity.SimpleFunctionInfo;
import io.confluent.ksql.rest.entity.SourceDescription;
import io.confluent.ksql.rest.entity.SourceDescriptionEntity;
import io.confluent.ksql.rest.entity.SourceDescriptionList;
import io.confluent.ksql.rest.entity.SourceInfo;
import io.confluent.ksql.rest.entity.StreamsList;
import io.confluent.ksql.rest.entity.TablesList;
import io.confluent.ksql.rest.entity.TopicDescription;
import io.confluent.ksql.rest.entity.Versions;
import io.confluent.ksql.rest.server.KsqlRestApplication;
import io.confluent.ksql.rest.server.computation.QueuedCommandStatus;
import io.confluent.ksql.rest.server.computation.ReplayableCommandQueue;
import io.confluent.ksql.rest.util.QueryCapacityUtil;
import io.confluent.ksql.serde.DataSource.DataSourceType;
import io.confluent.ksql.util.KafkaConsumerGroupClient;
import io.confluent.ksql.util.KafkaConsumerGroupClientImpl;
import io.confluent.ksql.util.KafkaTopicClient;
import io.confluent.ksql.util.KsqlConfig;
import io.confluent.ksql.util.KsqlException;
import io.confluent.ksql.util.KsqlStatementException;
import io.confluent.ksql.util.PersistentQueryMetadata;
import io.confluent.ksql.util.QueryMetadata;
import io.confluent.ksql.util.SchemaUtil;
import io.confluent.ksql.util.StatementWithSchema;
import io.confluent.ksql.version.metrics.ActivenessRegistrar;
import java.time.Duration;
import java.util.List;
import java.util.Map;
import java.util.Map.Entry;
import java.util.Objects;
import java.util.function.BiConsumer;
import java.util.function.BiFunction;
import java.util.function.Predicate;
import java.util.stream.Collectors;
import javax.ws.rs.Consumes;
import javax.ws.rs.POST;
import javax.ws.rs.Path;
import javax.ws.rs.Produces;
import javax.ws.rs.core.MediaType;
import javax.ws.rs.core.Response;
import org.apache.kafka.connect.data.Schema;

// CHECKSTYLE_RULES.OFF: ClassDataAbstractionCoupling
@Path("/ksql")
@Consumes({Versions.KSQL_V1_JSON, MediaType.APPLICATION_JSON})
@Produces({Versions.KSQL_V1_JSON, MediaType.APPLICATION_JSON})
public class KsqlResource {
  // CHECKSTYLE_RULES.ON: ClassDataAbstractionCoupling

  private static final Map<Class<? extends Statement>, Validator<Statement>> CUSTOM_VALIDATORS =
      ImmutableMap.<Class<? extends Statement>, Validator<Statement>>builder()
          .put(Query.class,
              castValidator(KsqlResource::validateQueryEndpointStatements, Query.class))
          .put(PrintTopic.class,
              castValidator(KsqlResource::validateQueryEndpointStatements, PrintTopic.class))
          .put(SetProperty.class,
              castValidator(KsqlResource::validatePropertyStatements, SetProperty.class))
          .put(UnsetProperty.class,
              castValidator(KsqlResource::validatePropertyStatements, UnsetProperty.class))
          .put(ShowColumns.class,
              castValidator(KsqlResource::showColumns, ShowColumns.class))
          .put(Explain.class,
              castValidator(KsqlResource::explain, Explain.class))
          .put(DescribeFunction.class,
              castValidator(KsqlResource::describeFunction, DescribeFunction.class))
          .build();

  private static final Map<Class<? extends Statement>, Handler<Statement>> CUSTOM_EXECUTORS =
      ImmutableMap.<Class<? extends Statement>, Handler<Statement>>builder()
          .put(ListTopics.class,
              castExecutor(KsqlResource::listTopics, ListTopics.class))
          .put(ListRegisteredTopics.class,
              castExecutor(KsqlResource::listRegisteredTopics, ListRegisteredTopics.class))
          .put(ListStreams.class,
              castExecutor(KsqlResource::listStreams, ListStreams.class))
          .put(ListTables.class,
              castExecutor(KsqlResource::listTables, ListTables.class))
          .put(ListFunctions.class,
              castExecutor(KsqlResource::listFunctions, ListFunctions.class))
          .put(ListQueries.class,
              castExecutor(KsqlResource::listQueries, ListQueries.class))
          .put(ShowColumns.class,
              castExecutor(KsqlResource::showColumns, ShowColumns.class))
          .put(ListProperties.class,
              castExecutor(KsqlResource::listProperties, ListProperties.class))
          .put(Explain.class,
              castExecutor(KsqlResource::explain, Explain.class))
          .put(DescribeFunction.class,
              castExecutor(KsqlResource::describeFunction, DescribeFunction.class))
          .put(RunScript.class,
              castExecutor(KsqlResource::distributeStatement, RunScript.class))
          .put(TerminateQuery.class,
              castExecutor(KsqlResource::distributeStatement, TerminateQuery.class))
          .build();

  private final KsqlConfig ksqlConfig;
  private final KsqlEngine ksqlEngine;
  private final ReplayableCommandQueue replayableCommandQueue;
  private final long distributedCommandResponseTimeout;
  private final ActivenessRegistrar activenessRegistrar;

  public KsqlResource(
      final KsqlConfig ksqlConfig,
      final KsqlEngine ksqlEngine,
      final ReplayableCommandQueue replayableCommandQueue,
      final long distributedCommandResponseTimeout,
      final ActivenessRegistrar activenessRegistrar
  ) {
    this.ksqlConfig = ksqlConfig;
    this.ksqlEngine = ksqlEngine;
    this.replayableCommandQueue = replayableCommandQueue;
    this.distributedCommandResponseTimeout = distributedCommandResponseTimeout;
<<<<<<< HEAD
=======
    this.registerKsqlStatementTasks();
>>>>>>> 4336b2f4
    this.activenessRegistrar =
        Objects.requireNonNull(activenessRegistrar, "activenessRegistrar cannot be null.");
  }

  @POST
  public Response handleKsqlStatements(final KsqlRequest request) {
    activenessRegistrar.updateLastRequestTime();

    activenessRegistrar.updateLastRequestTime();
    try {
      final List<PreparedStatement<?>> statements = parseStatements(request.getKsql());

      return executeStatements(statements, request.getStreamsProperties());
    } catch (final KsqlRestException e) {
      return e.getResponse();
    } catch (final KsqlStatementException e) {
      return Errors.badStatement(e.getRawMessage(), e.getSqlStatement());
    } catch (final KsqlException e) {
      return Errors.badRequest(e);
    } catch (final Exception e) {
      return Errors.serverErrorForStatement(e, request.getKsql(), new KsqlEntityList());
    }
  }

  private List<PreparedStatement<?>> parseStatements(final String sql) {
    try {
      final List<PreparedStatement<?>> statements = ksqlEngine.parseStatements(sql);
      checkPersistentQueryCapacity(statements, sql);
      return statements;
    } catch (final KsqlStatementException e) {
      throw new KsqlRestException(Errors.badStatement(e.getCause(), e.getSqlStatement()));
    }
  }

  private void validateStatement(
      final PreparedStatement<?> statement,
      final Map<String, Object> propertyOverrides,
      final KsqlEntityList entities
  ) {
    try {
      final Validator<?> customValidator = getCustomValidator(statement);
      if (customValidator != null) {
        customValidateStatement(statement, propertyOverrides);
      } else if (KsqlEngine.isExecutableStatement(statement)) {
        validateExecutableStatement(statement, propertyOverrides);
      }

      validateCanExecute(statement, entities);
    } catch (final KsqlRestException e) {
      throw e;
    } catch (final ShouldUseQueryEndpointException e) {
      throw new KsqlRestException(Errors.queryEndpoint(e.getMessage(), entities));
    } catch (final KsqlException e) {
      throw new KsqlRestException(
          Errors.badStatement(e, statement.getStatementText(), entities));
    } catch (final Exception e) {
      throw new KsqlRestException(
          Errors.serverErrorForStatement(e, statement.getStatementText(), entities));
    }
  }

  private <T extends Statement> void customValidateStatement(
      final PreparedStatement<T> statement,
      final Map<String, Object> propertyOverrides
  ) {
    final Validator<T> validator = getCustomValidator(statement);
    if (validator != null) {
      validator.validate(this, statement, propertyOverrides);
    }
  }

  private Response executeStatements(
      final List<? extends PreparedStatement<?>> statements,
      final Map<String, Object> propertyOverrides
  ) {
    final KsqlEntityList entities = new KsqlEntityList();

    for (final PreparedStatement<?> statement : statements) {
      validateStatement(statement, propertyOverrides, entities);

      entities.add(executeStatement(statement, propertyOverrides, entities));
    }

    return Response.ok(entities).build();
  }

  private <T extends Statement> KsqlEntity executeStatement(
      final PreparedStatement<T> statement,
      final Map<String, Object> propertyOverrides,
      final KsqlEntityList entities) {
    try {
      final Handler<T> handler = getCustomExecutor(statement);
      if (handler != null) {
        return handler.handle(this, statement, propertyOverrides);
      }

      return distributeStatement(statement, propertyOverrides);
    } catch (final KsqlRestException e) {
      throw e;
    } catch (final KsqlException e) {
      throw new KsqlRestException(
          Errors.badStatement(e, statement.getStatementText(), entities));
    } catch (final Exception e) {
      throw new KsqlRestException(
          Errors.serverErrorForStatement(e, statement.getStatementText(), entities));
    }
  }

  @SuppressWarnings("MethodMayBeStatic") // Can not be static as used in validator map
  private void validateQueryEndpointStatements(final PreparedStatement<?> statement) {
    throw new ShouldUseQueryEndpointException(statement.getStatementText());
  }

  @SuppressWarnings("MethodMayBeStatic") // Can not be static as used in validator map
  private void validatePropertyStatements(final PreparedStatement<?> statement) {
    throw new KsqlRestException(Errors.badStatement(
        "SET and UNSET commands are not supported on the REST API. "
            + "Pass properties via the 'streamsProperties' field",
        statement.getStatementText()));
  }

  private KafkaTopicsList listTopics(final PreparedStatement<ListTopics> statement) {
    final KafkaTopicClient client = ksqlEngine.getTopicClient();
    final KafkaConsumerGroupClient kafkaConsumerGroupClient
        = new KafkaConsumerGroupClientImpl(ksqlEngine.getAdminClient());

    return KafkaTopicsList.build(
        statement.getStatementText(),
        ksqlEngine.getMetaStore().getAllKsqlTopics().values(),
        client.describeTopics(client.listNonInternalTopicNames()),
        ksqlConfig,
        kafkaConsumerGroupClient
    );
  }

  private KsqlTopicsList listRegisteredTopics(final PreparedStatement<ListRegisteredTopics> stmt) {
    return KsqlTopicsList.build(
        stmt.getStatementText(),
        ksqlEngine.getMetaStore().getAllKsqlTopics().values()
    );
  }

  private KsqlEntity listStreams(final PreparedStatement<ListStreams> statement) {
    final List<KsqlStream> ksqlStreams = getSpecificSources(KsqlStream.class);

    if (statement.getStatement().getShowExtended()) {
      return new SourceDescriptionList(
          statement.getStatementText(),
          ksqlStreams.stream()
              .map(s -> describeSource(s.getName(), true))
              .collect(Collectors.toList()));
    }

    return new StreamsList(
        statement.getStatementText(),
        ksqlStreams.stream()
            .map(SourceInfo.Stream::new)
            .collect(Collectors.toList()));
  }

  private KsqlEntity listTables(final PreparedStatement<ListTables> statement) {
    final List<KsqlTable> ksqlTables = getSpecificSources(KsqlTable.class);

    if (statement.getStatement().getShowExtended()) {
      return new SourceDescriptionList(
          statement.getStatementText(),
          ksqlTables.stream()
              .map(t -> describeSource(t.getName(), true))
              .collect(Collectors.toList()));
    }
    return new TablesList(
        statement.getStatementText(),
        ksqlTables.stream()
            .map(SourceInfo.Table::new)
            .collect(Collectors.toList()));
  }

  private KsqlEntity listFunctions(final PreparedStatement<ListFunctions> statement) {
    final List<SimpleFunctionInfo> all = ksqlEngine.listScalarFunctions().stream()
        .filter(factory -> !factory.isInternal())
        .map(factory -> new SimpleFunctionInfo(
            factory.getName().toUpperCase(),
            FunctionType.scalar))
        .collect(Collectors.toList());

    all.addAll(ksqlEngine.listAggregateFunctions().stream()
        .filter(factory -> !factory.isInternal())
        .map(factory -> new SimpleFunctionInfo(
            factory.getName().toUpperCase(),
            FunctionType.aggregate))
        .collect(Collectors.toList()));

    return new FunctionNameList(statement.getStatementText(), all);
  }

  // Only shows queries running on the current machine, not across the entire cluster
  private KsqlEntity listQueries(final PreparedStatement<ListQueries> statement) {
    if (statement.getStatement().getShowExtended()) {
      return new QueryDescriptionList(
          statement.getStatementText(),
          ksqlEngine.getPersistentQueries().stream()
              .map(QueryDescription::forQueryMetadata)
              .collect(Collectors.toList()));
    }

    return new Queries(
        statement.getStatementText(),
        ksqlEngine.getPersistentQueries().stream()
            .map(
                q -> new RunningQuery(
                    q.getStatementString(),
                    q.getSinkNames(),
                    new EntityQueryId(q.getQueryId())))
            .collect(Collectors.toList()));
  }

  private KsqlEntity showColumns(final PreparedStatement<ShowColumns> statement) {
    final ShowColumns showColumns = statement.getStatement();
    if (showColumns.isTopic()) {
      return describeTopic(statement.getStatementText(), showColumns.getTable().getSuffix());
    }

    return new SourceDescriptionEntity(
        statement.getStatementText(),
        describeSource(showColumns.getTable().getSuffix(), showColumns.isExtended())
    );
  }

  private PropertiesList listProperties(
      final PreparedStatement<ListProperties> statement,
      final Map<String, Object> propertyOverrides
  ) {
    final KsqlConfigResolver resolver = new KsqlConfigResolver();

    final Map<String, String> engineProperties
        = ksqlConfig.getAllConfigPropsWithSecretsObfuscated();

    final Map<String, String> mergedProperties = ksqlConfig
        .cloneWithPropertyOverwrite(propertyOverrides)
        .getAllConfigPropsWithSecretsObfuscated();

    final List<String> overwritten = mergedProperties.entrySet()
        .stream()
        .filter(e -> !Objects.equals(engineProperties.get(e.getKey()), e.getValue()))
        .map(Entry::getKey)
        .collect(Collectors.toList());

    final List<String> defaultProps = mergedProperties.entrySet().stream()
        .filter(e -> resolver.resolve(e.getKey(), false)
            .map(resolved -> resolved.isDefaultValue(e.getValue()))
            .orElse(false))
        .map(Entry::getKey)
        .collect(Collectors.toList());

    return new PropertiesList(
        statement.getStatementText(), mergedProperties, overwritten, defaultProps);
  }

  private QueryDescriptionEntity explain(
      final PreparedStatement<Explain> statement,
      final Map<String, Object> propertyOverrides
  ) {
    final String queryId = statement.getStatement().getQueryId();

    final QueryDescription queryDescription = queryId == null
        ? explainStatement(
        statement.getStatement().getStatement(),
        statement.getStatementText().substring("EXPLAIN ".length()),
        propertyOverrides)
        : explainQuery(queryId);

    return new QueryDescriptionEntity(statement.getStatementText(), queryDescription);
  }

  private QueryDescription explainStatement(
      final Statement statement,
      final String statementText,
      final Map<String, Object> propertyOverrides
  ) {
    if (!(statement instanceof Query || statement instanceof QueryContainer)) {
      throw new KsqlException("The provided statement does not run a ksql query");
    }

    final List<QueryMetadata> metadata = ksqlEngine.tryExecute(
        ImmutableList.of(new PreparedStatement<>(statementText, statement)),
        ksqlConfig, propertyOverrides);

    return QueryDescription.forQueryMetadata(metadata.get(0));
  }

  private QueryDescription explainQuery(final String queryId) {
    final PersistentQueryMetadata metadata = ksqlEngine.getPersistentQuery(new QueryId(queryId));
    if (metadata == null) {
      throw new KsqlException(
          "Query with id:" + queryId + " does not exist, "
              + "use SHOW QUERIES to view the full set of queries.");
    }

    return QueryDescription.forQueryMetadata(metadata);
  }

  private FunctionDescriptionList describeFunction(final PreparedStatement<DescribeFunction> stmt) {
    final String functionName = stmt.getStatement().getFunctionName();

    if (ksqlEngine.getFunctionRegistry().isAggregate(functionName)) {
      return describeAggregateFunction(functionName, stmt.getStatementText());
    }

    return describeNonAggregateFunction(functionName, stmt.getStatementText());
  }

  private FunctionDescriptionList describeAggregateFunction(
      final String functionName,
      final String statementText
  ) {
    final AggregateFunctionFactory aggregateFactory
        = ksqlEngine.getFunctionRegistry().getAggregateFactory(functionName);

    final ImmutableList.Builder<FunctionInfo> listBuilder = ImmutableList.builder();

    aggregateFactory.eachFunction(func -> listBuilder.add(
        getFunctionInfo(func.getArgTypes(), func.getReturnType(), func.getDescription())));

    return new FunctionDescriptionList(
        statementText,
        aggregateFactory.getName().toUpperCase(),
        aggregateFactory.getDescription(),
        aggregateFactory.getAuthor(),
        aggregateFactory.getVersion(),
        aggregateFactory.getPath(),
        listBuilder.build(),
        FunctionType.aggregate
    );
  }

  private FunctionDescriptionList describeNonAggregateFunction(
      final String functionName,
      final String statementText
  ) {
    final UdfFactory udfFactory = ksqlEngine.getFunctionRegistry().getUdfFactory(functionName);

    final ImmutableList.Builder<FunctionInfo> listBuilder = ImmutableList.builder();

    udfFactory.eachFunction(func -> listBuilder.add(
        getFunctionInfo(func.getArguments(), func.getReturnType(), func.getDescription())));

    return new FunctionDescriptionList(
        statementText,
        udfFactory.getName().toUpperCase(),
        udfFactory.getDescription(),
        udfFactory.getAuthor(),
        udfFactory.getVersion(),
        udfFactory.getPath(),
        listBuilder.build(),
        FunctionType.scalar
    );
  }

  private void validateExecutableStatement(
      final PreparedStatement<?> statement,
      final Map<String, Object> propertyOverrides
  ) {
    final PreparedStatement<?> withSchema = addInferredSchema(statement);
    final List<QueryMetadata> queries = ksqlEngine
        .tryExecute(ImmutableList.of(withSchema), ksqlConfig, propertyOverrides);
    if (queries.isEmpty()) {
      return;
    }

    final QueryMetadata query = queries.get(0);

    if (statement.getStatement() instanceof CreateStreamAsSelect
        && query.getDataSourceType() == DataSourceType.KTABLE) {
      throw new KsqlStatementException("Invalid result type. "
          + "Your SELECT query produces a TABLE. "
          + "Please use CREATE TABLE AS SELECT statement instead.",
          statement.getStatementText());
    }

    if (statement.getStatement() instanceof CreateTableAsSelect
        && query.getDataSourceType() == DataSourceType.KSTREAM) {
      throw new KsqlStatementException("Invalid result type. "
          + "Your SELECT query produces a STREAM. "
          + "Please use CREATE STREAM AS SELECT statement instead.",
          statement.getStatementText());
    }
  }

  private CommandStatusEntity distributeStatement(
      final PreparedStatement<?> statement,
      final Map<String, Object> propertyOverrides
  ) {
    try {
      final PreparedStatement<?> withSchema = addInferredSchema(statement);

      final QueuedCommandStatus queuedCommandStatus = replayableCommandQueue.enqueueCommand(
          withSchema.getStatementText(),
          withSchema.getStatement(),
          ksqlConfig,
          propertyOverrides);

      final CommandStatus commandStatus = queuedCommandStatus
          .tryWaitForFinalStatus(Duration.ofMillis(distributedCommandResponseTimeout));

      return new CommandStatusEntity(
          withSchema.getStatementText(),
          queuedCommandStatus.getCommandId(),
          commandStatus
      );
    } catch (final Exception e) {
      throw new KsqlException(String.format(
          "Could not write the statement '%s' into the command " + "topic.",
          statement.getStatementText()), e);
    }
  }

  private TopicDescription describeTopic(
      final String statementText,
      final String name
  ) {
    final KsqlTopic ksqlTopic = ksqlEngine.getMetaStore().getTopic(name);
    if (ksqlTopic == null) {
      throw new KsqlException(String.format(
          "Could not find Topic '%s' in the Metastore",
          name
      ));
    }

    return new TopicDescription(
        statementText,
        name,
        ksqlTopic.getKafkaTopicName(),
        ksqlTopic
            .getKsqlTopicSerDe()
            .getSerDe()
            .toString(),
        null
    );
  }

  private SourceDescription describeSource(
      final String name,
      final boolean extended
  ) {
    final StructuredDataSource dataSource = ksqlEngine.getMetaStore().getSource(name);
    if (dataSource == null) {
      throw new KsqlException(String.format(
          "Could not find STREAM/TABLE '%s' in the Metastore",
          name
      ));
    }

    return new SourceDescription(
        dataSource,
        extended,
        dataSource.getKsqlTopic().getKsqlTopicSerDe().getSerDe().name(),
        getQueries(q -> q.getSourceNames().contains(dataSource.getName())),
        getQueries(q -> q.getSinkNames().contains(dataSource.getName())),
        ksqlEngine.getTopicClient()
    );
  }

  private List<RunningQuery> getQueries(final Predicate<PersistentQueryMetadata> predicate) {
    return ksqlEngine.getPersistentQueries()
        .stream()
        .filter(predicate)
        .map(q -> new RunningQuery(
            q.getStatementString(), q.getSinkNames(), new EntityQueryId(q.getQueryId())))
        .collect(Collectors.toList());
  }

  private <S extends StructuredDataSource> List<S> getSpecificSources(
      final Class<S> dataSourceClass) {
    return ksqlEngine.getMetaStore().getAllStructuredDataSources().values().stream()
        .filter(dataSourceClass::isInstance)
        .filter(structuredDataSource -> !structuredDataSource.getName().equalsIgnoreCase(
            KsqlRestApplication.getCommandsStreamName()))
        .map(dataSourceClass::cast)
        .collect(Collectors.toList());
  }

  @SuppressWarnings("unchecked")
  private PreparedStatement<?> addInferredSchema(final PreparedStatement<?> stmt) {
    return StatementWithSchema
        .forStatement((PreparedStatement) stmt, ksqlEngine.getSchemaRegistryClient());
  }

  private static FunctionInfo getFunctionInfo(
      final List<Schema> argTypes,
      final Schema returnTypeSchema,
      final String description
  ) {
    final List<ArgumentInfo> args = argTypes.stream()
        .map(s -> new ArgumentInfo(s.name(), SchemaUtil.getSqlTypeName(s), s.doc()))
        .collect(Collectors.toList());

    final String returnType = SchemaUtil.getSqlTypeName(returnTypeSchema);

    return new FunctionInfo(args, returnType, description);
  }

  private void checkPersistentQueryCapacity(
      final List<? extends PreparedStatement> parsedStatements,
      final String queriesString
  ) {
    final long numQueries = parsedStatements.stream().filter(parsedStatement -> {
      final Statement statement = parsedStatement.getStatement();
      // Note: RunScript commands also have the potential to create persistent queries,
      // but we don't count those queries here (to avoid parsing those commands)
      return statement instanceof CreateAsSelect || statement instanceof InsertInto;
    }).count();

    if (QueryCapacityUtil.exceedsPersistentQueryCapacity(ksqlEngine, ksqlConfig, numQueries)) {
      QueryCapacityUtil.throwTooManyActivePersistentQueriesException(
          ksqlEngine, ksqlConfig, queriesString);
    }
  }

  private static void validateCanExecute(
      final PreparedStatement<?> statement,
      final KsqlEntityList entities
  ) {
    if (getCustomExecutor(statement) == null
        && !KsqlEngine.isExecutableStatement(statement)) {
      throw new KsqlRestException(Errors.badStatement(
          "Do not know how to execute statement", statement.getStatementText(), entities));
    }
  }

  @SuppressWarnings("unchecked")
  private static <T extends Statement> Validator<T> getCustomValidator(
      final PreparedStatement<T> statement
  ) {
    final Class<? extends Statement> type = statement.getStatement().getClass();
    return (Validator)CUSTOM_VALIDATORS.get(type);
  }

  @SuppressWarnings({"unchecked", "unused", "SameParameterValue"})
  private static <T extends Statement> Validator<Statement> castValidator(
      final Validator<? super T> handler,
      final Class<T> type) {
    return ((Validator<Statement>) handler);
  }

  @SuppressWarnings({"unchecked", "unused"})
  private static <T extends Statement> Validator<Statement> castValidator(
      final BiConsumer<KsqlResource, PreparedStatement<T>> validator,
      final Class<T> type) {
    return (ksqlResource, statement, propertyOverrides) ->
        ((BiConsumer) validator).accept(ksqlResource, statement);
  }

  @SuppressWarnings("unchecked")
  private static <T extends Statement> Handler<T> getCustomExecutor(
      final PreparedStatement<T> statement
  ) {
    final Class<? extends Statement> type = statement.getStatement().getClass();
    return (Handler)CUSTOM_EXECUTORS.get(type);
  }

  @SuppressWarnings({"unchecked", "unused"})
  private static <T extends Statement> Handler<Statement> castExecutor(
      final Handler<? super T> handler,
      final Class<T> type) {
    return ((Handler<Statement>) handler);
  }

  @SuppressWarnings({"unchecked", "unused"})
  private static <T extends Statement> Handler<Statement> castExecutor(
      final BiFunction<KsqlResource, PreparedStatement<T>, ? extends KsqlEntity> handler,
      final Class<T> type) {
    return (ksqlResource, statement, propertyOverrides) ->
        (KsqlEntity) ((BiFunction) handler).apply(ksqlResource, statement);
  }

  @FunctionalInterface
  private interface Validator<T extends Statement> {

    void validate(
        KsqlResource ksqlResource,
        PreparedStatement<T> statement,
        Map<String, Object> propertyOverrides);
  }

  @FunctionalInterface
  private interface Handler<T extends Statement> {

    KsqlEntity handle(
        KsqlResource ksqlResource,
        PreparedStatement<T> statement,
        Map<String, Object> propertyOverrides);
  }

  private static final class ShouldUseQueryEndpointException extends RuntimeException {

    private ShouldUseQueryEndpointException(final String statementText) {
      super(statementText);
    }
  }
}<|MERGE_RESOLUTION|>--- conflicted
+++ resolved
@@ -181,10 +181,6 @@
     this.ksqlEngine = ksqlEngine;
     this.replayableCommandQueue = replayableCommandQueue;
     this.distributedCommandResponseTimeout = distributedCommandResponseTimeout;
-<<<<<<< HEAD
-=======
-    this.registerKsqlStatementTasks();
->>>>>>> 4336b2f4
     this.activenessRegistrar =
         Objects.requireNonNull(activenessRegistrar, "activenessRegistrar cannot be null.");
   }
