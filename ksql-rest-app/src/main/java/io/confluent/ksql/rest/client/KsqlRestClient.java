/*
 * Copyright 2018 Confluent Inc.
 *
 * Licensed under the Confluent Community License (the "License"); you may not use
 * this file except in compliance with the License.  You may obtain a copy of the
 * License at
 *
 * http://www.confluent.io/confluent-community-license
 *
 * Unless required by applicable law or agreed to in writing, software
 * distributed under the License is distributed on an "AS IS" BASIS, WITHOUT
 * WARRANTIES OF ANY KIND, either express or implied.  See the License for the
 * specific language governing permissions and limitations under the License.
 */

package io.confluent.ksql.rest.client;

import com.fasterxml.jackson.databind.DeserializationFeature;
import com.fasterxml.jackson.databind.ObjectMapper;
<<<<<<< HEAD
import com.fasterxml.jackson.datatype.jdk8.Jdk8Module;
=======
import com.google.common.collect.Maps;
>>>>>>> 770b7728
import io.confluent.ksql.rest.client.exception.KsqlRestClientException;
import io.confluent.ksql.rest.client.properties.LocalProperties;
import io.confluent.ksql.rest.entity.CommandStatus;
import io.confluent.ksql.rest.entity.CommandStatuses;
import io.confluent.ksql.rest.entity.KsqlEntityList;
import io.confluent.ksql.rest.entity.KsqlErrorMessage;
import io.confluent.ksql.rest.entity.KsqlRequest;
import io.confluent.ksql.rest.entity.ServerInfo;
import io.confluent.ksql.rest.entity.StreamedRow;
import io.confluent.ksql.rest.server.resources.Errors;
import io.confluent.ksql.rest.util.JsonMapper;
import io.confluent.rest.validation.JacksonMessageBodyProvider;
import java.io.Closeable;
import java.io.IOException;
import java.io.InputStream;
import java.io.InputStreamReader;
import java.net.URI;
import java.net.URL;
import java.nio.charset.StandardCharsets;
import java.util.Collections;
import java.util.HashMap;
import java.util.Iterator;
import java.util.Map;
import java.util.NoSuchElementException;
import java.util.Objects;
import java.util.Properties;
import java.util.Scanner;
import java.util.function.Function;
import javax.naming.AuthenticationException;
import javax.ws.rs.client.Client;
import javax.ws.rs.client.ClientBuilder;
import javax.ws.rs.client.Entity;
import javax.ws.rs.core.MediaType;
import javax.ws.rs.core.Response;
import javax.ws.rs.core.Response.Status;
import org.apache.commons.compress.utils.IOUtils;
import org.glassfish.jersey.client.authentication.HttpAuthenticationFeature;

// CHECKSTYLE_RULES.OFF: ClassDataAbstractionCoupling
public class KsqlRestClient implements Closeable {
  // CHECKSTYLE_RULES.ON: ClassDataAbstractionCoupling

  private static final KsqlErrorMessage UNAUTHORIZED_ERROR_MESSAGE = new KsqlErrorMessage(
      Errors.ERROR_CODE_UNAUTHORIZED,
      new AuthenticationException(
          "Could not authenticate successfully with the supplied credentials.")
  );

  private static final KsqlErrorMessage FORBIDDEN_ERROR_MESSAGE = new KsqlErrorMessage(
      Errors.ERROR_CODE_FORBIDDEN,
      new AuthenticationException("You are forbidden from using this cluster.")
  );

  private final Client client;

  private URI serverAddress;

  private final LocalProperties localProperties;

  public KsqlRestClient(final String serverAddress) {
    this(serverAddress, Collections.emptyMap());
  }

  public KsqlRestClient(final String serverAddress, final Properties properties) {
    this(serverAddress, propertiesToMap(properties));
  }

  public KsqlRestClient(final String serverAddress, final Map<String, Object> localProperties) {
    this(buildClient(), serverAddress, localProperties);
  }

  // Visible for testing
  KsqlRestClient(final Client client,
                 final String serverAddress,
                 final Map<String, Object> localProperties) {
    this.client = Objects.requireNonNull(client, "client");
    this.serverAddress = parseServerAddress(serverAddress);
    this.localProperties = new LocalProperties(localProperties);
  }

  public void setupAuthenticationCredentials(final String userName, final String password) {
    final HttpAuthenticationFeature feature = HttpAuthenticationFeature.basic(
        Objects.requireNonNull(userName),
        Objects.requireNonNull(password)
    );
    client.register(feature);
  }

  public URI getServerAddress() {
    return serverAddress;
  }

  public void setServerAddress(final String serverAddress) {
    this.serverAddress = parseServerAddress(serverAddress);
  }

  public RestResponse<ServerInfo> makeRootRequest() {
    return getServerInfo();
  }

  public RestResponse<ServerInfo> getServerInfo() {
    return getRequest("/info", ServerInfo.class);
  }

  public RestResponse<KsqlEntityList> makeKsqlRequest(final String ksql) {
    final KsqlRequest jsonRequest = new KsqlRequest(ksql, localProperties.toMap());
    return postRequest("ksql", jsonRequest, true, r -> r.readEntity(KsqlEntityList.class));
  }

  public RestResponse<CommandStatuses> makeStatusRequest() {
    return getRequest("status", CommandStatuses.class);
  }

  public RestResponse<CommandStatus> makeStatusRequest(final String commandId) {
    return getRequest(String.format("status/%s", commandId), CommandStatus.class);
  }

  public RestResponse<QueryStream> makeQueryRequest(final String ksql) {
    final KsqlRequest jsonRequest = new KsqlRequest(ksql, localProperties.toMap());
    return postRequest("query", jsonRequest, false, QueryStream::new);
  }

  public RestResponse<InputStream> makePrintTopicRequest(final String ksql) {
    final KsqlRequest jsonRequest = new KsqlRequest(ksql, localProperties.toMap());
    return postRequest("query", jsonRequest, false, r -> (InputStream)r.getEntity());
  }

  @Override
  public void close() {
    client.close();
  }

  private <T> RestResponse<T> getRequest(final String path, final Class<T> type) {

    try (Response response = client.target(serverAddress)
        .path(path)
        .request(MediaType.APPLICATION_JSON_TYPE)
        .get()) {

      return response.getStatus() == Response.Status.OK.getStatusCode()
          ? RestResponse.successful(response.readEntity(type))
          : createErrorResponse(path, response);

    } catch (final Exception e) {
      throw new KsqlRestClientException("Error issuing GET to KSQL server. path:" + path, e);
    }
  }

  private <T> RestResponse<T> postRequest(
      final String path,
      final Object jsonEntity,
      final boolean closeResponse,
      final Function<Response, T> mapper) {

    Response response = null;

    try {
      response = client.target(serverAddress)
          .path(path)
          .request(MediaType.APPLICATION_JSON_TYPE)
          .post(Entity.json(jsonEntity));

      return response.getStatus() == Response.Status.OK.getStatusCode()
          ? RestResponse.successful(mapper.apply(response))
          : createErrorResponse(path, response);

    } catch (final Exception e) {
      throw new KsqlRestClientException("Error issuing POST to KSQL server. path:" + path, e);
    } finally {
      if (response != null && closeResponse) {
        response.close();
      }
    }
  }

  private static <T> RestResponse<T> createErrorResponse(
      final String path,
      final Response response) {

    final KsqlErrorMessage errorMessage = response.readEntity(KsqlErrorMessage.class);
    if (errorMessage != null) {
      return RestResponse.erroneous(errorMessage);
    }

    if (response.getStatus() == Status.NOT_FOUND.getStatusCode()) {
      return RestResponse.erroneous(404, "Path not found. Path='" + path + "'. "
          + "Check your ksql http url to make sure you are connecting to a ksql server.");
    }

    if (response.getStatus() == Status.UNAUTHORIZED.getStatusCode()) {
      return RestResponse.erroneous(UNAUTHORIZED_ERROR_MESSAGE);
    }

    if (response.getStatus() == Status.FORBIDDEN.getStatusCode()) {
      return RestResponse.erroneous(FORBIDDEN_ERROR_MESSAGE);
    }

    return RestResponse.erroneous(
        Errors.toErrorCode(response.getStatus()), "The server returned an unexpected error.");
  }

  public static final class QueryStream implements Closeable, Iterator<StreamedRow> {

    private final Response response;
    private final ObjectMapper objectMapper;
    private final Scanner responseScanner;
    private final InputStreamReader isr;

    private StreamedRow bufferedRow;
    private volatile boolean closed = false;

    private QueryStream(final Response response) {
      this.response = response;

<<<<<<< HEAD
      this.objectMapper = new ObjectMapper();
      this.isr = new InputStreamReader(
=======
      this.objectMapper = JsonMapper.INSTANCE.mapper;
      final InputStreamReader isr = new InputStreamReader(
>>>>>>> 770b7728
          (InputStream) response.getEntity(),
          StandardCharsets.UTF_8
      );
      this.responseScanner = new Scanner((buf) -> {
        int wait = 1;
        // poll the input stream's readiness between interruptable sleeps
        // this ensures we cannot block indefinitely on read()
        while (true) {
          if (closed) {
            throw closedIllegalStateException("hasNext()");
          }
          if (isr.ready()) {
            break;
          }
          synchronized (this) {
            if (closed) {
              throw closedIllegalStateException("hasNext()");
            }
            try {
              wait = java.lang.Math.min(wait * 2, 200);
              wait(wait);
            } catch (final InterruptedException e) {
              // this is expected
              // just check the closed flag
            }
          }
        }
        return isr.read(buf);
      });

      this.bufferedRow = null;
    }

    @Override
    public boolean hasNext() {
      if (closed) {
        throw closedIllegalStateException("hasNext()");
      }

      if (bufferedRow != null) {
        return true;
      }

      while (responseScanner.hasNextLine()) {
        final String responseLine = responseScanner.nextLine().trim();
        if (!responseLine.isEmpty()) {
          try {
            bufferedRow = objectMapper.readValue(responseLine, StreamedRow.class);
          } catch (final IOException exception) {
            // TODO: Should the exception be handled somehow else?
            // Swallowing it silently seems like a bad idea...
            throw new RuntimeException(exception);
          }
          return true;
        }
      }

      return false;
    }

    @Override
    public StreamedRow next() {
      if (closed) {
        throw closedIllegalStateException("next()");
      }

      if (!hasNext()) {
        throw new NoSuchElementException();
      }

      final StreamedRow result = bufferedRow;
      bufferedRow = null;
      return result;
    }

    @Override
    public void close() {
      if (closed) {
        throw closedIllegalStateException("close()");
      }

      synchronized (this) {
        closed = true;
        this.notifyAll();
      }
      responseScanner.close();
      response.close();
      IOUtils.closeQuietly(isr);
    }

    private IllegalStateException closedIllegalStateException(final String methodName) {
      return new IllegalStateException("Cannot call " + methodName + " when QueryStream is closed");
    }
  }

  public Object setProperty(final String property, final Object value) {
    return localProperties.set(property, value);
  }

  public Object unsetProperty(final String property) {
    return localProperties.unset(property);
  }

  private static Map<String, Object> propertiesToMap(final Properties properties) {
    final Map<String, Object> propertiesMap = new HashMap<>();
    properties.stringPropertyNames().forEach(
        prop -> propertiesMap.put(prop, properties.getProperty(prop)));

    return propertiesMap;
  }

  private static URI parseServerAddress(final String serverAddress) {
    Objects.requireNonNull(serverAddress, "serverAddress");
    try {
      return new URL(serverAddress).toURI();
    } catch (final Exception e) {
      throw new KsqlRestClientException(
          "The supplied serverAddress is invalid: " + serverAddress, e);
    }
  }

  private static Client buildClient() {
    final ObjectMapper objectMapper = JsonMapper.INSTANCE.mapper.copy();
    objectMapper.configure(DeserializationFeature.FAIL_ON_NULL_FOR_PRIMITIVES, false);
    final JacksonMessageBodyProvider jsonProvider = new JacksonMessageBodyProvider(objectMapper);
    return ClientBuilder.newBuilder().register(jsonProvider).build();
  }
}<|MERGE_RESOLUTION|>--- conflicted
+++ resolved
@@ -17,11 +17,6 @@
 
 import com.fasterxml.jackson.databind.DeserializationFeature;
 import com.fasterxml.jackson.databind.ObjectMapper;
-<<<<<<< HEAD
-import com.fasterxml.jackson.datatype.jdk8.Jdk8Module;
-=======
-import com.google.common.collect.Maps;
->>>>>>> 770b7728
 import io.confluent.ksql.rest.client.exception.KsqlRestClientException;
 import io.confluent.ksql.rest.client.properties.LocalProperties;
 import io.confluent.ksql.rest.entity.CommandStatus;
@@ -236,13 +231,8 @@
     private QueryStream(final Response response) {
       this.response = response;
 
-<<<<<<< HEAD
-      this.objectMapper = new ObjectMapper();
+      this.objectMapper = JsonMapper.INSTANCE.mapper;
       this.isr = new InputStreamReader(
-=======
-      this.objectMapper = JsonMapper.INSTANCE.mapper;
-      final InputStreamReader isr = new InputStreamReader(
->>>>>>> 770b7728
           (InputStream) response.getEntity(),
           StandardCharsets.UTF_8
       );
