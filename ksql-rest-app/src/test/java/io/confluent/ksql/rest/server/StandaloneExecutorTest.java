--- conflicted
+++ resolved
@@ -18,12 +18,8 @@
 import static io.confluent.ksql.parser.ParserMatchers.configured;
 import static java.util.Collections.emptyList;
 import static java.util.Collections.emptyMap;
-<<<<<<< HEAD
-import static org.hamcrest.Matchers.equalTo;
-=======
 import static org.hamcrest.CoreMatchers.equalTo;
-import static org.hamcrest.MatcherAssert.assertThat;
->>>>>>> a0ea5431
+import static org.junit.Assert.assertThat;
 import static org.junit.Assert.fail;
 import static org.mockito.ArgumentMatchers.any;
 import static org.mockito.ArgumentMatchers.anyInt;
@@ -83,15 +79,11 @@
 import java.nio.file.Path;
 import java.nio.file.Paths;
 import java.util.Arrays;
-import java.util.Collections;
 import java.util.List;
 import java.util.Optional;
-<<<<<<< HEAD
 import java.util.OptionalInt;
 import java.util.function.BiFunction;
-=======
 import java.util.Properties;
->>>>>>> a0ea5431
 import java.util.stream.Collectors;
 import java.util.stream.IntStream;
 import org.apache.kafka.test.TestUtils;
@@ -308,13 +300,14 @@
         queriesFile.toString(),
         udfLoader,
         false,
-        versionCheckerAgent);
-
-    // When:
-    standaloneExecutor.start();
-
-    // Then:
-    verify(versionCheckerAgent).start(eq(KsqlModuleType.SERVER), captor.capture());
+        versionChecker,
+        injectorFactory);
+
+    // When:
+    standaloneExecutor.start();
+
+    // Then:
+    verify(versionChecker).start(eq(KsqlModuleType.SERVER), captor.capture());
     assertThat(captor.getValue().getProperty("confluent.support.metrics.enable"), equalTo("false"));
     standaloneExecutor.stop();
     standaloneExecutor.join();
