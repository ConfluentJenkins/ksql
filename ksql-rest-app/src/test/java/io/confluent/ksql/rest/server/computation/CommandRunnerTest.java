--- conflicted
+++ resolved
@@ -28,12 +28,8 @@
 import static org.mockito.Mockito.when;
 import static org.mockito.hamcrest.MockitoHamcrest.argThat;
 
-<<<<<<< HEAD
 import io.confluent.ksql.engine.KsqlEngine;
-=======
-import io.confluent.ksql.KsqlEngine;
 import io.confluent.ksql.rest.server.state.ServerState;
->>>>>>> 1bf2b829
 import io.confluent.ksql.rest.util.ClusterTerminator;
 import io.confluent.ksql.rest.util.TerminateCluster;
 import java.time.Duration;
@@ -55,15 +51,11 @@
   @Mock
   private CommandStore commandStore;
   @Mock
+  private ClusterTerminator clusterTerminator;
+  @Mock
+  private ServerState serverState;
+  @Mock
   private KsqlEngine ksqlEngine;
-  @Mock
-  private ClusterTerminator clusterTerminator;
-<<<<<<< HEAD
-=======
-  @Mock
-  private ServerState serverState;
-
->>>>>>> 1bf2b829
   @Mock
   private Command command;
   @Mock
@@ -82,7 +74,6 @@
   public void setup() {
     when(statementExecutor.getKsqlEngine()).thenReturn(ksqlEngine);
 
-<<<<<<< HEAD
     when(command.getStatement()).thenReturn("something that is not terminate");
     when(clusterTerminate.getStatement())
         .thenReturn(TerminateCluster.TERMINATE_CLUSTER_STATEMENT_TEXT);
@@ -93,28 +84,13 @@
 
     givenQueuedCommands(queuedCommand1, queuedCommand2, queuedCommand3);
 
-    commandRunner = new CommandRunner(
-        statementExecutor,
-        commandStore,
-        ksqlEngine,
-        1,
-        clusterTerminator,
-        executor);
-=======
-    queuedCommandList = getQueuedCommands(
-        commandId1, command1,
-        commandId2, command2,
-        commandId3, command3);
-    when(commandStore.getRestoreCommands()).thenReturn(queuedCommandList);
-    when(commandStore.getNewCommands()).thenReturn(queuedCommandList);
     commandRunner = new CommandRunner(
         statementExecutor,
         commandStore,
         1,
         clusterTerminator,
-        serverState
-    );
->>>>>>> 1bf2b829
+        executor,
+        serverState);
   }
 
   @Test
@@ -158,7 +134,6 @@
     commandRunner.processPriorCommands();
 
     // Then:
-    verify(ksqlEngine).stopAcceptingStatements();
     verify(statementExecutor, never()).handleRestore(any());
   }
 
@@ -187,7 +162,6 @@
     commandRunner.fetchAndRunCommands();
 
     // Then:
-    verify(ksqlEngine).stopAcceptingStatements();
     verify(statementExecutor, never()).handleRestore(queuedCommand1);
     verify(statementExecutor, never()).handleRestore(queuedCommand2);
     verify(statementExecutor, never()).handleRestore(queuedCommand3);
