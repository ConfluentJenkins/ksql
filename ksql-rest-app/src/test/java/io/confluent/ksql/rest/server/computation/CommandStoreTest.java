/*
 * Copyright 2018 Confluent Inc.
 *
 * Licensed under the Confluent Community License (the "License"); you may not use
 * this file except in compliance with the License.  You may obtain a copy of the
 * License at
 *
 * http://www.confluent.io/confluent-community-license
 *
 * Unless required by applicable law or agreed to in writing, software
 * distributed under the License is distributed on an "AS IS" BASIS, WITHOUT
 * WARRANTIES OF ANY KIND, either express or implied.  See the License for the
 * specific language governing permissions and limitations under the License.
 */

package io.confluent.ksql.rest.server.computation;

import static org.hamcrest.CoreMatchers.anyOf;
import static org.hamcrest.CoreMatchers.instanceOf;
import static org.hamcrest.CoreMatchers.is;
import static org.hamcrest.CoreMatchers.nullValue;
import static org.hamcrest.MatcherAssert.assertThat;
import static org.hamcrest.Matchers.hasSize;
import static org.hamcrest.core.IsEqual.equalTo;
import static org.mockito.ArgumentMatchers.any;
import static org.mockito.ArgumentMatchers.anyLong;
import static org.mockito.ArgumentMatchers.eq;
import static org.mockito.Mockito.inOrder;
import static org.mockito.Mockito.verify;
import static org.mockito.Mockito.when;

import io.confluent.ksql.parser.KsqlParser.PreparedStatement;
import io.confluent.ksql.parser.tree.Statement;
import io.confluent.ksql.rest.entity.CommandId;
import io.confluent.ksql.rest.entity.CommandStatus;
import io.confluent.ksql.rest.server.CommandTopic;
import io.confluent.ksql.statement.ConfiguredStatement;
import io.confluent.ksql.util.KsqlConfig;
import io.confluent.ksql.util.KsqlException;
import java.time.Duration;
import java.util.ArrayList;
import java.util.Collections;
import java.util.List;
import java.util.Map;
import java.util.concurrent.CompletableFuture;
import java.util.concurrent.Future;
import java.util.concurrent.TimeUnit;
import java.util.concurrent.TimeoutException;
import java.util.concurrent.atomic.AtomicInteger;
import org.apache.kafka.clients.consumer.ConsumerConfig;
import org.apache.kafka.clients.consumer.ConsumerRecord;
import org.apache.kafka.clients.consumer.ConsumerRecords;
import org.apache.kafka.clients.producer.Producer;
import org.apache.kafka.clients.producer.ProducerRecord;
import org.apache.kafka.clients.producer.RecordMetadata;
import org.apache.kafka.common.TopicPartition;
import org.apache.kafka.common.record.RecordBatch;
import org.junit.Before;
import org.junit.Rule;
import org.junit.Test;
import org.junit.rules.ExpectedException;
import org.junit.runner.RunWith;
import org.mockito.InOrder;
import org.mockito.Mock;
import org.mockito.junit.MockitoJUnitRunner;


@SuppressWarnings("unchecked")
@RunWith(MockitoJUnitRunner.class)
public class CommandStoreTest {

  private static final String COMMAND_TOPIC_NAME = "command";
  private static final TopicPartition COMMAND_TOPIC_PARTITION =
      new TopicPartition(COMMAND_TOPIC_NAME, 0);
  private static final KsqlConfig KSQL_CONFIG = new KsqlConfig(
      Collections.singletonMap(KsqlConfig.KSQL_PERSISTENT_QUERY_NAME_PREFIX_CONFIG, "foo"));
  private static final Map<String, Object> OVERRIDE_PROPERTIES =
      Collections.singletonMap(ConsumerConfig.AUTO_OFFSET_RESET_CONFIG, "earliest");
  private static final Duration TIMEOUT = Duration.ofMillis(1000);
  private static final AtomicInteger COUNTER = new AtomicInteger();
  private static final String statementText = "test-statement";
  private static final Duration NEW_CMDS_TIMEOUT = Duration.ofSeconds(30);

  @Rule
  public final ExpectedException expectedException = ExpectedException.none();

  @Mock
  private SequenceNumberFutureStore sequenceNumberFutureStore;
  @Mock
  private CompletableFuture<Void> future;
  @Mock
  private CommandTopic commandTopic;
  @Mock
  private Statement statement;
  @Mock
  private CommandIdAssigner commandIdAssigner;
  @Mock
  private Producer<CommandId, Command> transactionalProducer;

  private ConfiguredStatement<?> configured;

  private final CommandId commandId =
      new CommandId(CommandId.Type.STREAM, "foo", CommandId.Action.CREATE);
  private final Command command =
      new Command(statementText, true, Collections.emptyMap(), Collections.emptyMap());
  private final RecordMetadata recordMetadata = new RecordMetadata(
      COMMAND_TOPIC_PARTITION, 0, 0, RecordBatch.NO_TIMESTAMP, 0L, 0, 0);

  private final Future<RecordMetadata> testFuture = new Future<RecordMetadata>() {
    @Override
    public boolean cancel(final boolean mayInterruptIfRunning) {
      return false;
    }

    @Override
    public boolean isCancelled() {
      return false;
    }

    @Override
    public boolean isDone() {
      return false;
    }

    @Override
    public RecordMetadata get() {
      return recordMetadata;
    }

    @Override
    public RecordMetadata get(final long timeout, final TimeUnit unit) {
      return null;
    }
  };

  private CommandStore commandStore;

  @Before
  public void setUp() {
    when(commandIdAssigner.getCommandId(any()))
        .thenAnswer(invocation -> new CommandId(
            CommandId.Type.STREAM, "foo" + COUNTER.getAndIncrement(), CommandId.Action.CREATE));

    when(transactionalProducer.send(any(ProducerRecord.class))).thenReturn(testFuture);

    when(commandTopic.getNewCommands(any())).thenReturn(buildRecords(commandId, command));

    when(commandTopic.getCommandTopicName()).thenReturn(COMMAND_TOPIC_NAME);

    when(sequenceNumberFutureStore.getFutureForSequenceNumber(anyLong())).thenReturn(future);

    configured = ConfiguredStatement.of(
        PreparedStatement.of(statementText, statement), OVERRIDE_PROPERTIES, KSQL_CONFIG);

    commandStore = new CommandStore(
        COMMAND_TOPIC_NAME,
        commandTopic,
        commandIdAssigner,
        sequenceNumberFutureStore,
        Collections.emptyMap(),
        Collections.emptyMap(),
        TIMEOUT
    );
  }

  @Test
  public void shouldFailEnqueueIfCommandWithSameIdRegistered() {
    // Given:
    when(commandIdAssigner.getCommandId(any())).thenReturn(commandId);
    commandStore.enqueueCommand(configured, transactionalProducer);

    expectedException.expect(IllegalStateException.class);

    // When:
    commandStore.enqueueCommand(configured, transactionalProducer);
  }

  @Test
  public void shouldCleanupCommandStatusOnProduceError() {
    // Given:
    when(transactionalProducer.send(any(ProducerRecord.class)))
        .thenThrow(new RuntimeException("oops"))
        .thenReturn(testFuture);
    expectedException.expect(KsqlException.class);
    expectedException.expectMessage("Could not write the statement 'test-statement' into the command topic.");
    commandStore.enqueueCommand(configured, transactionalProducer);

    // When:
    commandStore.enqueueCommand(configured, transactionalProducer);
  }

  @Test
  public void shouldEnqueueNewAfterHandlingExistingCommand() {
    // Given:
    when(commandIdAssigner.getCommandId(any())).thenReturn(commandId);
    commandStore.enqueueCommand(configured, transactionalProducer);
    commandStore.getNewCommands(NEW_CMDS_TIMEOUT);

    // Should:
    commandStore.enqueueCommand(configured, transactionalProducer);
  }

  @Test
  public void shouldRegisterBeforeDistributeAndReturnStatusOnGetNewCommands() {
    // Given:
    when(commandIdAssigner.getCommandId(any())).thenReturn(commandId);
    when(transactionalProducer.send(any(ProducerRecord.class))).thenAnswer(
        invocation -> {
          final QueuedCommand queuedCommand = commandStore.getNewCommands(NEW_CMDS_TIMEOUT).get(0);
          assertThat(queuedCommand.getCommandId(), equalTo(commandId));
          assertThat(queuedCommand.getStatus().isPresent(), equalTo(true));
          assertThat(
              queuedCommand.getStatus().get().getStatus().getStatus(),
              equalTo(CommandStatus.Status.QUEUED));
          assertThat(queuedCommand.getOffset(), equalTo(0L));
          return testFuture;
        }
    );

    // When:
    commandStore.enqueueCommand(configured, transactionalProducer);

    // Then:
    verify(transactionalProducer).send(any(ProducerRecord.class));
  }

  @Test
  public void shouldFilterNullCommands() {
    // Given:
    final ConsumerRecords<CommandId, Command> records = buildRecords(
        commandId, null,
        commandId, command);
    when(commandTopic.getNewCommands(any())).thenReturn(records);

    // When:
    final List<QueuedCommand> commands = commandStore.getNewCommands(NEW_CMDS_TIMEOUT);

    // Then:
    assertThat(commands, hasSize(1));
    assertThat(commands.get(0).getCommandId(), equalTo(commandId));
    assertThat(commands.get(0).getCommand(), equalTo(command));
  }


  @Test
  public void shouldDistributeCommand() {
    when(commandIdAssigner.getCommandId(any())).thenReturn(commandId);
    when(transactionalProducer.send(any(ProducerRecord.class))).thenReturn(testFuture);

    // When:
    commandStore.enqueueCommand(configured, transactionalProducer);

    // Then:
    //verify(transactionalProducer).send(same(commandId), any());
  }

  @Test
  public void shouldIncludeCommandSequenceNumberInSuccessfulQueuedCommandStatus() {
    // When:
    final QueuedCommandStatus commandStatus =
        commandStore.enqueueCommand(configured, transactionalProducer);

    // Then:
    assertThat(commandStatus.getCommandSequenceNumber(), equalTo(recordMetadata.offset()));
  }

  @Test
  public void shouldWaitOnSequenceNumberFuture() throws Exception {
    // When:
    commandStore.ensureConsumedPast(2, TIMEOUT);

    // Then:
    verify(future).get(eq(TIMEOUT.toMillis()), eq(TimeUnit.MILLISECONDS));
  }

  @Test
  public void shouldThrowExceptionOnTimeout() throws Exception {
    // Given:
    when(future.get(anyLong(), any(TimeUnit.class))).thenThrow(new TimeoutException());

    expectedException.expect(TimeoutException.class);
    expectedException.expectMessage(
<<<<<<< HEAD
        "Timeout reached while waiting for command sequence number of 2. Caused by: null (Timeout: 1000 ms)"
=======
        "Timeout reached while waiting for command sequence number of 2. (Timeout: %d ms)"
>>>>>>> 862a2bd2
    );

    // When:
    commandStore.ensureConsumedPast(2, TIMEOUT);
  }

  @Test
  public void shouldCompleteFuturesWhenGettingNewCommands() {
    // Given:
    when(commandTopic.getCommandTopicConsumerPosition()).thenReturn(22L);

    // When:
    commandStore.getNewCommands(NEW_CMDS_TIMEOUT);

    // Then:
    final InOrder inOrder = inOrder(sequenceNumberFutureStore, commandTopic);
    inOrder.verify(sequenceNumberFutureStore)
        .completeFuturesUpToAndIncludingSequenceNumber(eq(21L));
    inOrder.verify(commandTopic).getNewCommands(any());
  }

  @Test
  public void shouldComputeNotEmptyCorrectly() {
    // Given:
    when(commandTopic.getEndOffset()).thenReturn(1L);

    // When/Then:
    assertThat(commandStore.isEmpty(), is(false));
  }

  @Test
  public void shouldComputeEmptyCorrectly() {
    // Given:
    when(commandTopic.getEndOffset()).thenReturn(0L);

    // When/Then:
    assertThat(commandStore.isEmpty(), is(true));
  }

  @Test
  public void shouldWakeUp() {
    // When:
    commandStore.wakeup();

    // Then:
    verify(commandTopic).wakeup();
  }

  @Test
  public void shouldClose() {
    // When:
    commandStore.close();

    // Then:
    verify(commandTopic).close();
  }

  @Test
  public void shouldGetCommandTopicName() {
    assertThat(commandStore.getCommandTopicName(), equalTo(COMMAND_TOPIC_NAME));
  }

  @Test
  public void shouldStartCommandTopicOnStart() {
    // When:
    commandStore.start();

    // Then:
    verify(commandTopic).start();
  }

  private static ConsumerRecords<CommandId, Command> buildRecords(final Object... args) {
    assertThat(args.length % 2, equalTo(0));
    final List<ConsumerRecord<CommandId, Command>> records = new ArrayList<>();
    for (int i = 0; i < args.length; i += 2) {
      assertThat(args[i], instanceOf(CommandId.class));
      assertThat(args[i + 1], anyOf(is(nullValue()), instanceOf(Command.class)));
      records.add(
          new ConsumerRecord<>(COMMAND_TOPIC_NAME, 0, 0, (CommandId) args[i], (Command) args[i + 1]));
    }
    return new ConsumerRecords<>(Collections.singletonMap(COMMAND_TOPIC_PARTITION, records));
  }
}<|MERGE_RESOLUTION|>--- conflicted
+++ resolved
@@ -280,11 +280,7 @@
 
     expectedException.expect(TimeoutException.class);
     expectedException.expectMessage(
-<<<<<<< HEAD
-        "Timeout reached while waiting for command sequence number of 2. Caused by: null (Timeout: 1000 ms)"
-=======
         "Timeout reached while waiting for command sequence number of 2. (Timeout: %d ms)"
->>>>>>> 862a2bd2
     );
 
     // When:
