--- conflicted
+++ resolved
@@ -83,19 +83,12 @@
     );
     final String json = mapper.writeValueAsString(expected);
     assertEquals(
-<<<<<<< HEAD
         "{"
             + "\"@type\":\"kafka_topics\","
             + "\"statementText\":\"SHOW TOPICS;\","
             + "\"topics\":["
             + "{\"name\":\"thetopic\",\"replicaInfo\":[1,2,3],\"consumerCount\":42,\"consumerGroupCount\":12}"
-            + "]}",
-=======
-        "{\"@type\":\"kafka_topics\",\"statementText\":\"SHOW TOPICS;\"," +
-        "\"topics\":[{\"name\":\"thetopic\",\"registered\":true," +
-        "\"replicaInfo\":[1,2,3],\"consumerCount\":42," +
-        "\"consumerGroupCount\":12}],\"warnings\":[]}",
->>>>>>> 8c46606f
+            + "],\"warnings\":[]}",
         json);
 
     final KafkaTopicsList actual = mapper.readValue(json, KafkaTopicsList.class);
