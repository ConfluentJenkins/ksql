<?xml version="1.0" encoding="UTF-8"?>
<project xmlns="http://maven.apache.org/POM/4.0.0"
         xmlns:xsi="http://www.w3.org/2001/XMLSchema-instance"
         xsi:schemaLocation="http://maven.apache.org/POM/4.0.0 http://maven.apache.org/xsd/maven-4.0.0.xsd">
    <modelVersion>4.0.0</modelVersion>

    <parent>
        <groupId>io.confluent.ksql</groupId>
        <artifactId>ksql-parent</artifactId>
<<<<<<< HEAD
        <version>5.1.2-SNAPSHOT</version>
=======
        <version>5.1.2</version>
>>>>>>> 105e5407
    </parent>

    <artifactId>ksql-package</artifactId>
    <packaging>pom</packaging>
    <name>ksql-package</name>

    <!-- Dependencies are required only to ensure this module is built last. -->
    <dependencies>
       <dependency>
            <groupId>io.confluent.ksql</groupId>
            <artifactId>ksql-cli</artifactId>
        </dependency>
        <dependency>
            <groupId>io.confluent.ksql</groupId>
            <artifactId>ksql-common</artifactId>
        </dependency>
        <dependency>
            <groupId>io.confluent.ksql</groupId>
            <artifactId>ksql-parser</artifactId>
        </dependency>
        <dependency>
            <groupId>io.confluent.ksql</groupId>
            <artifactId>ksql-metastore</artifactId>
        </dependency>
        <dependency>
            <groupId>io.confluent.ksql</groupId>
            <artifactId>ksql-engine</artifactId>
        </dependency>
        <dependency>
            <groupId>io.confluent.ksql</groupId>
            <artifactId>ksql-tools</artifactId>
            <version>${project.version}</version>
        </dependency>
        <dependency>
            <groupId>io.confluent.ksql</groupId>
            <artifactId>ksql-rest-app</artifactId>
        </dependency>
        <dependency>
            <groupId>io.confluent.ksql</groupId>
            <artifactId>ksql-serde</artifactId>
        </dependency>
        <dependency>
            <groupId>io.confluent.ksql</groupId>
            <artifactId>ksql-version-metrics-client</artifactId>
        </dependency>

        <dependency>
            <groupId>io.confluent.ksql</groupId>
            <artifactId>ksql-examples</artifactId>
        </dependency>
        <!-- kafka -> zookeeper -> jline ends up including junit 3.8.1 here. Explicitly list the
             dependency and scope it to test to avoid pulling it in -->
        <dependency>
            <groupId>junit</groupId>
            <artifactId>junit</artifactId>
            <scope>test</scope>
            <exclusions>
                <exclusion>
                    <groupId>org.hamcrest</groupId>
                    <artifactId>hamcrest-core</artifactId>
                </exclusion>
            </exclusions>
        </dependency>
    </dependencies>

    <build>
        <plugins>
            <plugin>
                <groupId>org.apache.maven.plugins</groupId>
                <artifactId>maven-assembly-plugin</artifactId>
                <configuration>
                    <descriptors>
                        <descriptor>src/assembly/development.xml</descriptor>
                        <descriptor>src/assembly/package.xml</descriptor>
                    </descriptors>
                    <archive>
                        <manifest>
                            <mainClass>io.confluent.ksql.Ksql</mainClass>
                        </manifest>
                    </archive>
                    <attach>false</attach>
                </configuration>
                <executions>
                    <execution>
                        <id>make-assembly</id>
                        <phase>package</phase>
                        <goals>
                            <goal>single</goal>
                        </goals>
                    </execution>
                </executions>
            </plugin>
        </plugins>
    </build>

    <profiles>
        <profile>
            <id>standalone</id>
            <build>
                <plugins>
                    <plugin>
                        <artifactId>maven-assembly-plugin</artifactId>
                        <configuration>
                            <descriptors>
                                <descriptor>src/assembly/standalone.xml</descriptor>
                            </descriptors>
                        </configuration>
                    </plugin>
                </plugins>
            </build>
        </profile>
    </profiles>
</project><|MERGE_RESOLUTION|>--- conflicted
+++ resolved
@@ -7,11 +7,7 @@
     <parent>
         <groupId>io.confluent.ksql</groupId>
         <artifactId>ksql-parent</artifactId>
-<<<<<<< HEAD
-        <version>5.1.2-SNAPSHOT</version>
-=======
         <version>5.1.2</version>
->>>>>>> 105e5407
     </parent>
 
     <artifactId>ksql-package</artifactId>
