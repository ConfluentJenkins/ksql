/*
 * Copyright 2018 Confluent Inc.
 *
 * Licensed under the Confluent Community License (the "License"); you may not use
 * this file except in compliance with the License.  You may obtain a copy of the
 * License at
 *
 * http://www.confluent.io/confluent-community-license
 *
 * Unless required by applicable law or agreed to in writing, software
 * distributed under the License is distributed on an "AS IS" BASIS, WITHOUT
 * WARRANTIES OF ANY KIND, either express or implied.  See the License for the
 * specific language governing permissions and limitations under the License.
 */

package io.confluent.ksql.util;

import static io.confluent.ksql.configdef.ConfigValidators.zeroOrPositive;

import com.google.common.base.Splitter;
import com.google.common.collect.ImmutableList;
import com.google.common.collect.ImmutableMap;
import com.google.common.collect.ImmutableSet;
import io.confluent.ksql.config.ConfigItem;
import io.confluent.ksql.config.KsqlConfigResolver;
import io.confluent.ksql.configdef.ConfigValidators;
import io.confluent.ksql.errors.LogMetricAndContinueExceptionHandler;
import io.confluent.ksql.errors.ProductionExceptionHandlerUtil;
import io.confluent.ksql.logging.processing.ProcessingLogConfig;
import io.confluent.ksql.metrics.MetricCollectors;
import io.confluent.ksql.model.SemanticVersion;
import io.confluent.ksql.query.QueryError;
import io.confluent.ksql.testing.EffectivelyImmutable;
import java.util.Arrays;
import java.util.Collection;
import java.util.Collections;
import java.util.HashMap;
import java.util.Map;
import java.util.Objects;
import java.util.Optional;
import java.util.Set;
import java.util.stream.Collectors;
import org.apache.kafka.clients.CommonClientConfigs;
import org.apache.kafka.clients.admin.AdminClientConfig;
import org.apache.kafka.clients.consumer.ConsumerConfig;
import org.apache.kafka.clients.producer.ProducerConfig;
import org.apache.kafka.common.config.AbstractConfig;
import org.apache.kafka.common.config.ConfigDef;
import org.apache.kafka.common.config.ConfigDef.Importance;
import org.apache.kafka.common.config.ConfigDef.Type;
import org.apache.kafka.common.config.ConfigDef.ValidString;
import org.apache.kafka.common.config.ConfigDef.Validator;
import org.apache.kafka.common.config.SslConfigs;
import org.apache.kafka.common.config.TopicConfig;
import org.apache.kafka.common.utils.AppInfoParser;
import org.apache.kafka.streams.StreamsConfig;
import org.slf4j.Logger;
import org.slf4j.LoggerFactory;

@EffectivelyImmutable
public class KsqlConfig extends AbstractConfig {
  private static final Logger LOG = LoggerFactory.getLogger(KsqlConfig.class);

  public static final String KSQL_CONFIG_PROPERTY_PREFIX = "ksql.";

  public static final String KSQL_FUNCTIONS_PROPERTY_PREFIX =
      KSQL_CONFIG_PROPERTY_PREFIX + "functions.";

  static final String KSQ_FUNCTIONS_GLOBAL_PROPERTY_PREFIX =
      KSQL_FUNCTIONS_PROPERTY_PREFIX + "_global_.";

  public static final String METRIC_REPORTER_CLASSES_CONFIG =
      CommonClientConfigs.METRIC_REPORTER_CLASSES_CONFIG;

  public static final String METRIC_REPORTER_CLASSES_DOC =
      CommonClientConfigs.METRIC_REPORTER_CLASSES_DOC;

  private static final String TELEMETRY_PREFIX = "confluent.telemetry";
  private static final Set<String> REPORTER_CONFIGS_PREFIXES =
      ImmutableSet.of(
          TELEMETRY_PREFIX,
          CommonClientConfigs.METRICS_CONTEXT_PREFIX
      );

  public static final String KSQL_INTERNAL_TOPIC_REPLICAS_PROPERTY = "ksql.internal.topic.replicas";

  public static final String KSQL_INTERNAL_TOPIC_MIN_INSYNC_REPLICAS_PROPERTY =
      "ksql.internal.topic.min.insync.replicas";

  public static final String KSQL_INTERNAL_METRIC_COLLECTORS_CONFIG =
      "ksql.internal.metric.collectors";

  public static final String KSQL_INTERNAL_METRICS_CONFIG =
      "ksql.internal.metrics";

  public static final String KSQL_INTERNAL_STREAMS_ERROR_COLLECTOR_CONFIG =
      "ksql.internal.streams.error.collector";

  public static final String KSQL_SCHEMA_REGISTRY_PREFIX = "ksql.schema.registry.";

  public static final String SCHEMA_REGISTRY_URL_PROPERTY = "ksql.schema.registry.url";

  public static final String KSQL_CONNECT_PREFIX = "ksql.connect.";

  public static final String CONNECT_URL_PROPERTY = KSQL_CONNECT_PREFIX + "url";

  public static final String CONNECT_WORKER_CONFIG_FILE_PROPERTY =
      KSQL_CONNECT_PREFIX + "worker.config";

  public static final String CONNECT_BASIC_AUTH_CREDENTIALS_SOURCE_PROPERTY =
      KSQL_CONNECT_PREFIX + "basic.auth.credentials.source";
  public static final String BASIC_AUTH_CREDENTIALS_SOURCE_NONE = "NONE";
  public static final String BASIC_AUTH_CREDENTIALS_SOURCE_FILE = "FILE";
  private static final ConfigDef.ValidString BASIC_AUTH_CREDENTIALS_SOURCE_VALIDATOR =
      ConfigDef.ValidString.in(
          BASIC_AUTH_CREDENTIALS_SOURCE_NONE,
          BASIC_AUTH_CREDENTIALS_SOURCE_FILE
      );
  public static final String BASIC_AUTH_CREDENTIALS_USERNAME = "username";
  public static final String BASIC_AUTH_CREDENTIALS_PASSWORD = "password";

  public static final String SSL_ENDPOINT_IDENTIFICATION_ALGORITHM_CONFIG =
      SslConfigs.SSL_ENDPOINT_IDENTIFICATION_ALGORITHM_CONFIG;
  public static final String SSL_ENDPOINT_IDENTIFICATION_ALGORITHM_HTTPS = "https";
  public static final String SSL_ENDPOINT_IDENTIFICATION_ALGORITHM_NONE = "none";

  public static final String CONNECT_BASIC_AUTH_CREDENTIALS_FILE_PROPERTY =
      KSQL_CONNECT_PREFIX + "basic.auth.credentials.file";
  public static final String CONNECT_BASIC_AUTH_CREDENTIALS_RELOAD_PROPERTY =
      KSQL_CONNECT_PREFIX + "basic.auth.credentials.reload";

  public static final String CONNECT_REQUEST_HEADERS_PLUGIN =
      KSQL_CONNECT_PREFIX + "request.headers.plugin";
  private static final String CONNECT_REQUEST_HEADERS_PLUGIN_DOC =
      "Custom extension to allow for more fine-grained control of connector requests made by "
          + "ksqlDB. Extensions should implement the ConnectRequestHeadersExtension interface.";

  public static final String KSQL_CONNECT_SERVER_ERROR_HANDLER =
      KSQL_CONNECT_PREFIX + "error.handler";
  public static final String KSQL_CONNECT_SERVER_ERROR_HANDLER_DEFAULT = null;
  private static final String KSQL_CONNECT_SERVER_ERROR_HANDLER_DOC =
      "A class that allows the ksqlDB server to customize error handling from connector requests.";

  public static final String KSQL_ENABLE_UDFS = "ksql.udfs.enabled";

  public static final String KSQL_EXT_DIR = "ksql.extension.dir";

  public static final String SINK_WINDOW_CHANGE_LOG_ADDITIONAL_RETENTION_MS_PROPERTY =
      "ksql.sink.window.change.log.additional.retention";

  public static final String
      FAIL_ON_DESERIALIZATION_ERROR_CONFIG = "ksql.fail.on.deserialization.error";

  public static final String FAIL_ON_PRODUCTION_ERROR_CONFIG = "ksql.fail.on.production.error";

  public static final String
      KSQL_SERVICE_ID_CONFIG = "ksql.service.id";
  public static final String
      KSQL_SERVICE_ID_DEFAULT = "default_";

  public static final String
      KSQL_PERSISTENT_QUERY_NAME_PREFIX_CONFIG = "ksql.persistent.prefix";
  public static final String
      KSQL_PERSISTENT_QUERY_NAME_PREFIX_DEFAULT = "query_";
  public static final String
      KSQL_PERSISTENT_QUERY_NAME_PREFIX_DOC = "Prefixes persistent queries with this value.";

  public static final String
      KSQL_TRANSIENT_QUERY_NAME_PREFIX_CONFIG = "ksql.transient.prefix";
  public static final String
      KSQL_TRANSIENT_QUERY_NAME_PREFIX_DEFAULT = "transient_";

  public static final String
      KSQL_OUTPUT_TOPIC_NAME_PREFIX_CONFIG = "ksql.output.topic.name.prefix";
  private static final String KSQL_OUTPUT_TOPIC_NAME_PREFIX_DOCS =
      "A prefix to add to any output topic names, where the statement does not include an explicit "
      + "topic name. E.g. given 'ksql.output.topic.name.prefix = \"thing-\"', then statement "
      + "'CREATE STREAM S AS ...' will create a topic 'thing-S', where as the statement "
      + "'CREATE STREAM S WITH(KAFKA_TOPIC = 'foo') AS ...' will create a topic 'foo'.";

  public static final String KSQL_ACTIVE_PERSISTENT_QUERY_LIMIT_CONFIG =
      "ksql.query.persistent.active.limit";
  private static final int KSQL_ACTIVE_PERSISTENT_QUERY_LIMIT_DEFAULT = Integer.MAX_VALUE;
  private static final String KSQL_ACTIVE_PERSISTENT_QUERY_LIMIT_DOC =
      "An upper limit on the number of active, persistent queries that may be running at a time, "
      + "in interactive mode. Once this limit is reached, any further persistent queries will not "
      + "be accepted.";

  public static final String KSQL_DEFAULT_KEY_FORMAT_CONFIG = "ksql.persistence.default.format.key";
  private static final String KSQL_DEFAULT_KEY_FORMAT_DEFAULT = "KAFKA";
  private static final String KSQL_DEFAULT_KEY_FORMAT_DOC =
      "Key format that will be used by default if none is specified in the WITH properties of "
          + "CREATE STREAM/TABLE statements.";

  public static final String KSQL_DEFAULT_VALUE_FORMAT_CONFIG =
      "ksql.persistence.default.format.value";
  private static final String KSQL_DEFAULT_VALUE_FORMAT_DOC =
      "Value format that will be used by default if none is specified in the WITH properties of "
          + "CREATE STREAM/TABLE statements.";

  public static final String KSQL_WRAP_SINGLE_VALUES =
      "ksql.persistence.wrap.single.values";

  public static final String KSQL_QUERYANONYMIZER_ENABLED =
      "ksql.queryanonymizer.logs_enabled";
  private static final String KSQL_QUERYANONYMIZER_ENABLED_DOC =
      "This defines whether we log anonymized queries out of query logger or if we log them"
      + "in plain text. Defaults to true";
  public static final String KSQL_QUERYANONYMIZER_CLUSTER_NAMESPACE =
      "ksql.queryanonymizer.cluster_namespace";
  private static final String KSQL_QUERYANONYMIZER_CLUSTER_NAMESPACE_DOC =
      "Namespace used in the query anonymization process, representing cluster id and "
          + "organization id respectively. For example, 'clusterid.orgid'.";

  public static final String KSQL_CUSTOM_METRICS_TAGS = "ksql.metrics.tags.custom";
  private static final String KSQL_CUSTOM_METRICS_TAGS_DOC =
      "A list of tags to be included with emitted JMX metrics, formatted as a string of key:value "
      + "pairs separated by commas. For example, 'key1:value1,key2:value2'.";

  public static final String KSQL_CUSTOM_METRICS_EXTENSION = "ksql.metrics.extension";
  private static final String KSQL_CUSTOM_METRICS_EXTENSION_DOC =
      "Extension for supplying custom metrics to be emitted along with "
      + "the engine's default JMX metrics";

  public static final String DEFAULT_SCHEMA_REGISTRY_URL = "http://localhost:8081";
  public static final String DEFAULT_CONNECT_URL = "http://localhost:8083";

  public static final String KSQL_STREAMS_PREFIX = "ksql.streams.";

  public static final String KSQL_COLLECT_UDF_METRICS = "ksql.udf.collect.metrics";
  public static final String KSQL_UDF_SECURITY_MANAGER_ENABLED = "ksql.udf.enable.security.manager";

  public static final String KSQL_INSERT_INTO_VALUES_ENABLED = "ksql.insert.into.values.enabled";

  public static final String DEFAULT_EXT_DIR = "ext";

  public static final String KSQL_SECURITY_EXTENSION_CLASS = "ksql.security.extension.class";
  public static final String KSQL_SECURITY_EXTENSION_DEFAULT = null;
  public static final String KSQL_SECURITY_EXTENSION_DOC = "A KSQL security extension class that "
      + "provides authorization to KSQL servers.";

  public static final String KSQL_ENABLE_ACCESS_VALIDATOR = "ksql.access.validator.enable";
  public static final String KSQL_ACCESS_VALIDATOR_ON = "on";
  public static final String KSQL_ACCESS_VALIDATOR_OFF = "off";
  public static final String KSQL_ACCESS_VALIDATOR_AUTO = "auto";
  public static final String KSQL_ACCESS_VALIDATOR_DOC =
      "Config to enable/disable the topic access validator, which checks that KSQL can access "
          + "the involved topics before committing to execute a statement. Possible values are "
          + "\"on\", \"off\", and \"auto\". Setting to \"on\" enables the validator. Setting to "
          + "\"off\" disables the validator. If set to \"auto\", KSQL will attempt to discover "
          + "whether the Kafka cluster supports the required API, and enables the validator if "
          + "it does.";

  public static final String KSQL_PULL_QUERIES_ENABLE_CONFIG = "ksql.pull.queries.enable";
  public static final String KSQL_QUERY_PULL_ENABLE_DOC =
      "Config to enable or disable transient pull queries on a specific KSQL server.";
  public static final boolean KSQL_QUERY_PULL_ENABLE_DEFAULT = true;

  public static final String KSQL_QUERY_PULL_ENABLE_STANDBY_READS =
        "ksql.query.pull.enable.standby.reads";
  private static final String KSQL_QUERY_PULL_ENABLE_STANDBY_READS_DOC =
      "Config to enable/disable forwarding pull queries to standby hosts when the active is dead. "
          + "This means that stale values may be returned for these queries since standby hosts"
          + "receive updates from the changelog topic (to which the active writes to) "
          + "asynchronously. Turning on this configuration, effectively sacrifices "
          + "consistency for higher availability.  "
          + "Possible values are \"true\", \"false\". Setting to \"true\" guarantees high "
          + "availability for pull queries. If set to \"false\", pull queries will fail when"
          + "the active is dead and until a new active is elected. Default value is \"false\". "
          + "For using this functionality, the server must be configured with "
          + "to ksql.streams.num.standby.replicas >= 1";
  public static final boolean KSQL_QUERY_PULL_ENABLE_STANDBY_READS_DEFAULT = false;

  public static final String KSQL_QUERY_PULL_MAX_ALLOWED_OFFSET_LAG_CONFIG =
      "ksql.query.pull.max.allowed.offset.lag";
  public static final Long KSQL_QUERY_PULL_MAX_ALLOWED_OFFSET_LAG_DEFAULT = Long.MAX_VALUE;
  private static final String KSQL_QUERY_PULL_MAX_ALLOWED_OFFSET_LAG_DOC =
      "Controls the maximum lag tolerated by a pull query against a table. This is applied to all "
          + "hosts storing it, both active and standbys included. This can be overridden per query "
          + "or set in the CLI. It's only enabled when lag.reporting.enable is true. "
          + "By default, any amount of lag is is allowed.";

  public static final String KSQL_QUERY_PULL_METRICS_ENABLED =
      "ksql.query.pull.metrics.enabled";
  public static final String KSQL_QUERY_PULL_METRICS_ENABLED_DOC =
      "Config to enable/disable collecting JMX metrics for pull queries.";

  public static final String KSQL_QUERY_PULL_MAX_QPS_CONFIG = "ksql.query.pull.max.qps";
  public static final Integer KSQL_QUERY_PULL_MAX_QPS_DEFAULT = Integer.MAX_VALUE;
  public static final String KSQL_QUERY_PULL_MAX_QPS_DOC = "The maximum qps allowed for pull "
      + "queries on this host. Once the limit is hit, queries will fail immediately";

  public static final String KSQL_QUERY_PULL_MAX_CONCURRENT_REQUESTS_CONFIG
      = "ksql.query.pull.max.concurrent.requests";
  public static final Integer KSQL_QUERY_PULL_MAX_CONCURRENT_REQUESTS_DEFAULT = Integer.MAX_VALUE;
  public static final String KSQL_QUERY_PULL_MAX_CONCURRENT_REQUESTS_DOC =
      "The maximum number of concurrent requests allowed for pull "
      + "queries on this host. Once the limit is hit, queries will fail immediately";

  public static final String KSQL_QUERY_PULL_MAX_HOURLY_BANDWIDTH_MEGABYTES_CONFIG
      = "ksql.query.pull.max.hourly.bandwidth.megabytes";
  public static final Integer KSQL_QUERY_PULL_MAX_HOURLY_BANDWIDTH_MEGABYTES_DEFAULT
      = Integer.MAX_VALUE;
  public static final String KSQL_QUERY_PULL_MAX_HOURLY_BANDWIDTH_MEGABYTES_DOC
      = "The maximum amount of pull query bandwidth in megabytes allowed over"
      + " a period of one hour. Once the limit is hit, queries will fail immediately";

  public static final String KSQL_QUERY_PUSH_V2_MAX_HOURLY_BANDWIDTH_MEGABYTES_CONFIG
      = "ksql.query.push.v2.max.hourly.bandwidth.megabytes";
  public static final Integer KSQL_QUERY_PUSH_V2_MAX_HOURLY_BANDWIDTH_MEGABYTES_DEFAULT
      = Integer.MAX_VALUE;
  public static final String KSQL_QUERY_PUSH_V2_MAX_HOURLY_BANDWIDTH_MEGABYTES_DOC
      = "The maximum amount of v2 push query bandwidth in megabytes allowed over"
      + " a period of one hour. Once the limit is hit, queries will fail immediately";

  public static final String KSQL_QUERY_PULL_THREAD_POOL_SIZE_CONFIG
      = "ksql.query.pull.thread.pool.size";
  public static final Integer KSQL_QUERY_PULL_THREAD_POOL_SIZE_DEFAULT = 50;
  public static final String KSQL_QUERY_PULL_THREAD_POOL_SIZE_DOC =
      "Size of thread pool used for coordinating pull queries";

  public static final String KSQL_QUERY_PULL_ROUTER_THREAD_POOL_SIZE_CONFIG
      = "ksql.query.pull.router.thread.pool.size";
  public static final Integer KSQL_QUERY_PULL_ROUTER_THREAD_POOL_SIZE_DEFAULT = 50;
  public static final String KSQL_QUERY_PULL_ROUTER_THREAD_POOL_SIZE_DOC =
      "Size of thread pool used for routing pull queries";

  public static final String KSQL_QUERY_PULL_TABLE_SCAN_ENABLED
      = "ksql.query.pull.table.scan.enabled";
  public static final String KSQL_QUERY_PULL_TABLE_SCAN_ENABLED_DOC =
      "Config to enable pull queries that scan over the data";
  public static final boolean KSQL_QUERY_PULL_TABLE_SCAN_ENABLED_DEFAULT = true;

  public static final String KSQL_QUERY_STREAM_PULL_QUERY_ENABLED 
      = "ksql.query.pull.stream.enabled";
  public static final String KSQL_QUERY_STREAM_PULL_QUERY_ENABLED_DOC =
      "Config to enable pull queries on streams";
  public static final boolean KSQL_QUERY_STREAM_PULL_QUERY_ENABLED_DEFAULT = true;

  public static final String KSQL_QUERY_PULL_RANGE_SCAN_ENABLED
      = "ksql.query.pull.range.scan.enabled";
  public static final String KSQL_QUERY_PULL_RANGE_SCAN_ENABLED_DOC =
      "Config to enable range scans on table for pull queries";
  public static final boolean KSQL_QUERY_PULL_RANGE_SCAN_ENABLED_DEFAULT = true;

  public static final String KSQL_QUERY_PULL_INTERPRETER_ENABLED
      = "ksql.query.pull.interpreter.enabled";
  public static final String KSQL_QUERY_PULL_INTERPRETER_ENABLED_DOC =
      "Enables whether we use the interpreter for expression evaluation for pull queries, or the"
          + "default code generator. They should produce the same results, but the interpreter is"
          + " much faster for short-lived queries.";
  public static final boolean KSQL_QUERY_PULL_INTERPRETER_ENABLED_DEFAULT = true;

  public static final String KSQL_QUERY_PULL_CONSISTENCY_OFFSET_VECTOR_ENABLED
      = "ksql.query.pull.consistency.token.enabled";
  public static final String KSQL_QUERY_PULL_CONSISTENCY_OFFSET_VECTOR_ENABLED_DOC =
      "Enables the use of the consistency token to offer monotonic read consistency for pull "
          + "queries.";
  public static final boolean KSQL_QUERY_PULL_CONSISTENCY_OFFSET_VECTOR_ENABLED_DEFAULT = false;

  public static final String KSQL_QUERY_PULL_LIMIT_CLAUSE_ENABLED
          = "ksql.query.pull.limit.clause.enabled";
  public static final String KSQL_QUERY_PULL_LIMIT_CLAUSE_ENABLED_DOC
          = "Enables the use of LIMIT clause in pull queries";
  public static final boolean KSQL_QUERY_PULL_LIMIT_CLAUSE_ENABLED_DEFAULT = true;

  public static final String KSQL_QUERY_PUSH_V2_ENABLED
      = "ksql.query.push.v2.enabled";
  public static final String KSQL_QUERY_PUSH_V2_ENABLED_DOC =
      "Enables whether v2 push queries are enabled. The scalable form of push queries require no"
          + " window functions, aggregations, or joins, but may include projections and filters. If"
          + " they cannot be utilized, the streams application version will automatically be used"
          + " instead.";
  public static final boolean KSQL_QUERY_PUSH_V2_ENABLED_DEFAULT = false;

  public static final String KSQL_QUERY_PUSH_V2_REGISTRY_INSTALLED
      = "ksql.query.push.v2.registry.installed";
  public static final String KSQL_QUERY_PUSH_V2_REGISTRY_INSTALLED_DOC =
      "Enables whether v2 push registry should be installed. This is a requirement of "
          + "enabling scalable push queries using ksql.query.push.v2.enabled.";
  public static final boolean KSQL_QUERY_PUSH_V2_REGISTRY_INSTALLED_DEFAULT = false;

  public static final String KSQL_QUERY_PUSH_V2_ALOS_ENABLED
      = "ksql.query.push.v2.alos.enabled";
  public static final String KSQL_QUERY_PUSH_V2_ALOS_ENABLED_DOC =
      "Whether at-least-once semantics are enabled for the scalable form of push queries. "
          + "This means that a query will replay data if necessary if network or other "
          + "disruptions cause it to miss any data";
  public static final boolean KSQL_QUERY_PUSH_V2_ALOS_ENABLED_DEFAULT = true;

  public static final String KSQL_QUERY_PUSH_V2_INTERPRETER_ENABLED
      = "ksql.query.push.v2.interpreter.enabled";
  public static final String KSQL_QUERY_PUSH_V2_INTERPRETER_ENABLED_DOC =
      "Enables whether we use the interpreter for expression evaluation for scalable push queries, "
          + "or the default code generator. They should produce the same results, but may have "
          + "different performance characteristics.";
  public static final boolean KSQL_QUERY_PUSH_V2_INTERPRETER_ENABLED_DEFAULT = true;

  public static final String KSQL_QUERY_PUSH_V2_NEW_LATEST_DELAY_MS
      = "ksql.query.push.v2.new.latest.delay.ms";
  public static final String KSQL_QUERY_PUSH_V2_NEW_LATEST_DELAY_DOC =
      "The delay in ms for a new latest consumer to start processing records."
          + "If new nodes are added to the cluster, a longer delay makes it less likely that"
          + "stragglers requests will miss a record and be forced to catchup.";
  public static final long KSQL_QUERY_PUSH_V2_NEW_LATEST_DELAY_DEFAULT = 5000;

  public static final String KSQL_QUERY_PUSH_V2_LATEST_RESET_AGE_MS
      = "ksql.query.push.v2.latest.reset.age.ms";
  public static final String KSQL_QUERY_PUSH_V2_LATEST_RESET_AGE_MS_DOC =
      "The maximum age in ms of existing committed offsets for latest consumer to"
          + " adopt those offsets rather than seek to the end.";
  public static final long KSQL_QUERY_PUSH_V2_LATEST_RESET_AGE_MS_DEFAULT = 30000;

  public static final String KSQL_QUERY_PUSH_V2_CONTINUATION_TOKENS_ENABLED
      = "ksql.query.push.v2.continuation.tokens.enabled";
  public static final String KSQL_QUERY_PUSH_V2_CONTINUATION_TOKENS_ENABLED_DOC =
      "Whether to output continuation tokens to the user.";
  public static final boolean KSQL_QUERY_PUSH_V2_CONTINUATION_TOKENS_ENABLED_DEFAULT = false;

  public static final String KSQL_QUERY_PUSH_V2_MAX_CATCHUP_CONSUMERS
      = "ksql.query.push.v2.max.catchup.consumers";
  public static final String KSQL_QUERY_PUSH_V2_MAX_CATCHUP_CONSUMERS_DOC =
      "The maximum number of concurrent catchup consumers.";
  public static final int KSQL_QUERY_PUSH_V2_MAX_CATCHUP_CONSUMERS_DEFAULT = 5;

  public static final String KSQL_QUERY_PUSH_V2_CATCHUP_CONSUMER_MSG_WINDOW
      = "ksql.query.push.v2.catchup.consumer.msg.window";
  public static final String KSQL_QUERY_PUSH_V2_CATCHUP_CONSUMER_MSG_WINDOW_DOC =
      "How close the catchup consumer must be to the latest before it will stop the latest to join"
          + " with it.";
  public static final int KSQL_QUERY_PUSH_V2_CATCHUP_CONSUMER_MSG_WINDOW_DEFAULT = 50;

  public static final String KSQL_STRING_CASE_CONFIG_TOGGLE = "ksql.cast.strings.preserve.nulls";
  public static final String KSQL_STRING_CASE_CONFIG_TOGGLE_DOC =
      "When casting a SQLType to string, if false, use String.valueof(), else if true use"
          + "Objects.toString()";

  public static final String KSQL_NESTED_ERROR_HANDLING_CONFIG =
      "ksql.nested.error.set.null";
  public static final String KSQL_NESTED_ERROR_HANDLING_CONFIG_DOC =
      "If there is a processing error in an element of a map, struct or array, if true set only the"
          + " failing element to null and preserve the rest of the value, else if false, set the"
          + " the entire value to null.";

  public static final String KSQL_SHUTDOWN_TIMEOUT_MS_CONFIG =
      "ksql.streams.shutdown.timeout.ms";
  public static final Long KSQL_SHUTDOWN_TIMEOUT_MS_DEFAULT = 300_000L;
  public static final String KSQL_SHUTDOWN_TIMEOUT_MS_DOC = "Timeout in "
      + "milliseconds to block waiting for the underlying streams instance to exit";

  public static final String KSQL_AUTH_CACHE_EXPIRY_TIME_SECS =
      "ksql.authorization.cache.expiry.time.secs";
  public static final Long KSQL_AUTH_CACHE_EXPIRY_TIME_SECS_DEFAULT = 30L;
  public static final String KSQL_AUTH_CACHE_EXPIRY_TIME_SECS_DOC = "Time in "
      + "seconds to keep KSQL authorization responses in the cache. (The cache is disabled if "
      + "0 or a negative number is set).";

  public static final String KSQL_AUTH_CACHE_MAX_ENTRIES =
      "ksql.authorization.cache.max.entries";
  public static final Long KSQL_AUTH_CACHE_MAX_ENTRIES_DEFAULT = 10000L;
  public static final String KSQL_AUTH_CACHE_MAX_ENTRIES_DOC = "Controls the size of the cache "
      + "to a maximum number of KSQL authorization responses entries.";

  public static final String KSQL_HIDDEN_TOPICS_CONFIG = "ksql.hidden.topics";
  public static final String KSQL_HIDDEN_TOPICS_DEFAULT = "_confluent.*,__confluent.*"
      + ",_schemas,__consumer_offsets,__transaction_state,connect-configs,connect-offsets,"
      + "connect-status,connect-statuses";
  public static final String KSQL_HIDDEN_TOPICS_DOC = "Comma-separated list of topics that will "
      + "be hidden. Entries in the list may be literal topic names or "
      + "[Java regular expressions](https://docs.oracle.com/javase/8/docs/api/java/util/regex/"
      + "Pattern.html). "
      + "For example, `_confluent.*` will match any topic whose name starts with the `_confluent`)."
      + "\nHidden topics will not visible when running the `SHOW TOPICS` command unless "
      + "`SHOW ALL TOPICS` is used."
      + "\nThe default value hides known system topics from Kafka and Confluent products."
      + "\nKSQL also marks its own internal topics as hidden. This is not controlled by this "
      + "config.";

  public static final String KSQL_READONLY_TOPICS_CONFIG = "ksql.readonly.topics";
  public static final String KSQL_READONLY_TOPICS_DEFAULT = "_confluent.*,__confluent.*"
      + ",_schemas,__consumer_offsets,__transaction_state,connect-configs,connect-offsets,"
      + "connect-status,connect-statuses";
  public static final String KSQL_READONLY_TOPICS_DOC = "Comma-separated list of topics that "
      + "should be marked as read-only. Entries in the list may be literal topic names or "
      + "[Java regular expressions](https://docs.oracle.com/javase/8/docs/api/java/util/regex/"
      + "Pattern.html). "
      + "For example, `_confluent.*` will match any topic whose name starts with the `_confluent`)."
      + "\nRead-only topics cannot be modified by any KSQL command."
      + "\nThe default value marks known system topics from Kafka and Confluent products as "
      + "read-only."
      + "\nKSQL also marks its own internal topics as read-only. This is not controlled by this "
      + "config.";

  public static final String KSQL_TIMESTAMP_THROW_ON_INVALID = "ksql.timestamp.throw.on.invalid";
  public static final Boolean KSQL_TIMESTAMP_THROW_ON_INVALID_DEFAULT = false;
  public static final String KSQL_TIMESTAMP_THROW_ON_INVALID_DOC = "If an incoming message "
      + "contains an invalid timestamp, ksqlDB will log a warning and continue. To disable this "
      + "behavior, and instead throw an exception to ensure that no data is missed, set "
      + "ksql.timestamp.throw.on.invalid to true.";

  public static final String KSQL_ERROR_CLASSIFIER_REGEX_PREFIX = "ksql.error.classifier.regex";
  public static final String KSQL_ERROR_CLASSIFIER_REGEX_PREFIX_DOC = "Any configuration with the "
      + "regex prefix will create a new classifier that will be configured to classify anything "
      + "that matches the content as the specified type. The value must match "
      + "<TYPE><whitespace><REGEX> (for example " + KSQL_ERROR_CLASSIFIER_REGEX_PREFIX + ".invalid"
      + "=\"USER .*InvalidTopicException.*\"). The type can be one of "
      + GrammaticalJoiner.or().join(Arrays.stream(QueryError.Type.values()))
      + " and the regex pattern will be matched against the error class name and message of any "
      + "uncaught error and subsequent error causes in the Kafka Streams applications.";

  public static final String KSQL_CREATE_OR_REPLACE_ENABLED = "ksql.create.or.replace.enabled";
  public static final Boolean KSQL_CREATE_OR_REPLACE_ENABLED_DEFAULT = true;
  public static final String KSQL_CREATE_OR_REPLACE_ENABLED_DOC =
      "Feature flag for CREATE OR REPLACE";

  public static final String KSQL_METASTORE_BACKUP_LOCATION = "ksql.metastore.backup.location";
  public static final String KSQL_METASTORE_BACKUP_LOCATION_DEFAULT = "";
  public static final String KSQL_METASTORE_BACKUP_LOCATION_DOC = "Specify the directory where "
      + "KSQL metastore backup files are located.";

  public static final String KSQL_SUPPRESS_ENABLED = "ksql.suppress.enabled";
  public static final Boolean KSQL_SUPPRESS_ENABLED_DEFAULT = false;
  public static final String KSQL_SUPPRESS_ENABLED_DOC =
      "Feature flag for suppression, specifically EMIT FINAL";

  public static final String KSQL_LAMBDAS_ENABLED = "ksql.lambdas.enabled";
  public static final Boolean KSQL_LAMBDAS_ENABLED_DEFAULT = true;
  public static final String KSQL_LAMBDAS_ENABLED_DOC =
      "Feature flag for lambdas. Default is true. If true, lambdas are processed normally, "
          + "if false, new lambda queries won't be processed but any existing lambda "
          + "queries are unaffected.";

  public static final String KSQL_ROWPARTITION_ROWOFFSET_ENABLED =
      "ksql.rowpartition.rowoffset.enabled";
  public static final Boolean KSQL_ROWPARTITION_ROWOFFSET_DEFAULT = true;
  public static final String KSQL_ROWPARTITION_ROWOFFSET_DOC =
      "Feature flag for ROWPARTITION and ROWOFFSET pseudocolumns. If enabled, new queries will be"
          + "built with ROWPARTITION and ROWOFFSET pseudocolumns. If off, they will not be.";

  public static final String KSQL_HEADERS_COLUMNS_ENABLED =
      "ksql.headers.columns.enabled";
  public static final Boolean KSQL_HEADERS_COLUMNS_ENABLED_DEFAULT = true;
  public static final String KSQL_HEADERS_COLUMNS_ENABLED_DOC =
      "Feature flag that allows the use of kafka headers columns on streams and tables. "
          + "If false, the HEADERS and HEADER(<key>) columns constraints won't be allowed "
          + "in CREATE statements. Current CREATE statements found in the KSQL command topic "
          + "that contains headers columns will work with the headers functionality to prevent "
          + "a degraded command topic situation when restarting ksqlDB.";

  public static final String KSQL_SOURCE_TABLE_MATERIALIZATION_ENABLED =
      "ksql.source.table.materialization.enabled";
  private static final Boolean KSQL_SOURCE_TABLE_MATERIALIZATION_ENABLED_DEFAULT = true;
  private static final String KSQL_SOURCE_TABLE_MATERIALIZATION_ENABLED_DOC =
      "Feature flag that enables table materialization on source tables. Default is true. "
          + "If false, CREATE SOURCE [TABLE|STREAM] statements will be rejected. "
          + "Current CREATE SOURCE TABLE statements found in the KSQL command topic will "
          + "not be materialized and pull queries won't be allowed on them. However, current "
          + "CREATE SOURCE [TABLE|STREAM] statements will continue being read-only.";

  public static final String KSQL_SHARED_RUNTIME_ENABLED = "ksql.runtime.feature.shared.enabled";
  public static final Boolean KSQL_SHARED_RUNTIME_ENABLED_DEFAULT = false;
  public static final String KSQL_SHARED_RUNTIME_ENABLED_DOC =
      "Feature flag for sharing streams runtimes. "
          + "Default is false. If false, persistent queries will use separate "
          + " runtimes, if true, new queries may share streams instances.";


  public static final String KSQL_SHARED_RUNTIMES_COUNT = "ksql.shared.runtimes.count";
  public static final Integer KSQL_SHARED_RUNTIMES_COUNT_DEFAULT = 8;
  public static final String KSQL_SHARED_RUNTIMES_COUNT_DOC =
      "Controls how many runtimes queries are allocated over initially."
          + "this is only used when ksql.runtime.feature.shared.enabled is true.";


  public static final String KSQL_SUPPRESS_BUFFER_SIZE_BYTES = "ksql.suppress.buffer.size.bytes";
  public static final Long KSQL_SUPPRESS_BUFFER_SIZE_BYTES_DEFAULT = -1L;
  public static final String KSQL_SUPPRESS_BUFFER_SIZE_BYTES_DOC =
      "Bound the number of bytes that the buffer can use for suppression. Negative size means the"
      + " buffer will be unbounded. If the maximum capacity is exceeded, the query will be"
      + " terminated";

  public static final String KSQL_QUERY_RETRY_BACKOFF_INITIAL_MS
      = "ksql.query.retry.backoff.initial.ms";
  public static final Long KSQL_QUERY_RETRY_BACKOFF_INITIAL_MS_DEFAULT = 15000L;
  public static final String KSQL_QUERY_RETRY_BACKOFF_INITIAL_MS_DOC = "The initial amount of time "
      + "to wait before attempting to retry a persistent query in ERROR state.";

  public static final String KSQL_QUERY_RETRY_BACKOFF_MAX_MS = "ksql.query.retry.backoff.max.ms";
  public static final Long KSQL_QUERY_RETRY_BACKOFF_MAX_MS_DEFAULT = 900000L;
  public static final String KSQL_QUERY_RETRY_BACKOFF_MAX_MS_DOC = "The maximum amount of time "
      + "to wait before attempting to retry a persistent query in ERROR state.";

  public static final String KSQL_QUERY_ERROR_MAX_QUEUE_SIZE = "ksql.query.error.max.queue.size";
  public static final Integer KSQL_QUERY_ERROR_MAX_QUEUE_SIZE_DEFAULT = 10;
  public static final String KSQL_QUERY_ERROR_MAX_QUEUE_SIZE_DOC = "The maximum number of "
      + "error messages (per query) to hold in the internal query errors queue and display"
      + "in the query description when executing the `EXPLAIN <query>` command.";

  public static final String KSQL_QUERY_STATUS_RUNNING_THRESHOLD_SECS =
      "ksql.query.status.running.threshold.seconds";
  private static final Integer KSQL_QUERY_STATUS_RUNNING_THRESHOLD_SECS_DEFAULT = 300;
  private static final String KSQL_QUERY_STATUS_RUNNING_THRESHOLD_SECS_DOC = "Amount of time in "
      + "seconds to wait before setting a restarted query status as healthy (or running).";

  public static final String KSQL_PROPERTIES_OVERRIDES_DENYLIST =
      "ksql.properties.overrides.denylist";
  private static final String KSQL_PROPERTIES_OVERRIDES_DENYLIST_DOC = "Comma-separated list of "
      + "properties that KSQL users cannot override.";

  public static final String KSQL_TOTAL_CACHE_MAX_BYTES_BUFFERING =
      "ksql.query.persistent.max.bytes.buffering.total";
  public static final long KSQL_TOTAL_CACHE_MAX_BYTES_BUFFERING_DEFAULT = -1;
  public static final String KSQL_TOTAL_CACHE_MAX_BYTES_BUFFERING_DOC = "Limit on the total bytes "
      + "used by Kafka Streams cache across all persistent queries";
  public static final String KSQL_TOTAL_CACHE_MAX_BYTES_BUFFERING_TRANSIENT =
      "ksql.query.transient.max.bytes.buffering.total";
  public static final long KSQL_TOTAL_CACHE_MAX_BYTES_BUFFERING_TRANSIENT_DEFAULT = -1;
  public static final String KSQL_TOTAL_CACHE_MAX_BYTES_BUFFERING_TRANSIENT_DOC = "Limit on the "
      + "total bytes used by Kafka Streams cache across all transient queries";

  public static final String KSQL_VARIABLE_SUBSTITUTION_ENABLE
      = "ksql.variable.substitution.enable";
  public static final boolean KSQL_VARIABLE_SUBSTITUTION_ENABLE_DEFAULT = true;
  public static final String KSQL_VARIABLE_SUBSTITUTION_ENABLE_DOC
      = "Enable variable substitution on SQL statements.";
  public static final String KSQL_WEBSOCKET_CONNECTION_MAX_TIMEOUT_MS
      = "ksql.websocket.connection.max.timeout.ms";
  public static final long KSQL_WEBSOCKET_CONNECTION_MAX_TIMEOUT_MS_DEFAULT = 3600000;
  public static final String KSQL_WEBSOCKET_CONNECTION_MAX_TIMEOUT_MS_DOC
      = "If this config is set to a positive number, then ksqlDB will terminate websocket"
      + " connections after a timeout. The timeout will be the lower of the auth token's "
      + "lifespan (if present) and the value of this config. If this config is set to 0, then "
      + "ksqlDB will not close websockets even if the token has an expiration time.";

  public static final String KSQL_QUERY_CLEANUP_SHUTDOWN_TIMEOUT_MS
      = "ksql.query.cleanup.shutdown.timeout.ms";
  public static final long KSQL_QUERY_CLEANUP_SHUTDOWN_TIMEOUT_MS_DEFAULT = 30000;
  public static final String KSQL_QUERY_CLEANUP_SHUTDOWN_TIMEOUT_MS_DOC
      = "The total time that the query cleanup spends trying to clean things up on shutdown.";

  private enum ConfigGeneration {
    LEGACY,
    CURRENT
  }

  public static final Collection<CompatibilityBreakingConfigDef> COMPATIBLY_BREAKING_CONFIG_DEFS =
      ImmutableList.of(
          new CompatibilityBreakingConfigDef(
              KSQL_STRING_CASE_CONFIG_TOGGLE,
              Type.BOOLEAN,
              false,
              true,
              Importance.LOW,
              Optional.empty(),
              KSQL_STRING_CASE_CONFIG_TOGGLE_DOC
          ),
          new CompatibilityBreakingConfigDef(
              KSQL_NESTED_ERROR_HANDLING_CONFIG,
              Type.BOOLEAN,
              false,
              true,
              Importance.LOW,
              Optional.empty(),
              KSQL_NESTED_ERROR_HANDLING_CONFIG_DOC
          )
      );

  public static class CompatibilityBreakingConfigDef {

    private final String name;
    private final ConfigDef.Type type;
    private final Object defaultValueLegacy;
    private final Object defaultValueCurrent;
    private final ConfigDef.Importance importance;
    private final String documentation;
    private final Optional<SemanticVersion> since;
    private final Validator validator;

    CompatibilityBreakingConfigDef(
        final String name,
        final ConfigDef.Type type,
        final Object defaultValueLegacy,
        final Object defaultValueCurrent,
        final ConfigDef.Importance importance,
        final Optional<SemanticVersion> since,
        final String documentation
    ) {
      this(
          name,
          type,
          defaultValueLegacy,
          defaultValueCurrent,
          importance,
          documentation,
          since,
          null);
    }

    CompatibilityBreakingConfigDef(
        final String name,
        final ConfigDef.Type type,
        final Object defaultValueLegacy,
        final Object defaultValueCurrent,
        final ConfigDef.Importance importance,
        final String documentation,
        final Optional<SemanticVersion> since,
        final Validator validator
    ) {
      this.name = Objects.requireNonNull(name, "name");
      this.type = Objects.requireNonNull(type, "type");
      this.defaultValueLegacy = defaultValueLegacy;
      this.defaultValueCurrent = defaultValueCurrent;
      this.importance = Objects.requireNonNull(importance, "importance");
      this.documentation = Objects.requireNonNull(documentation, "documentation");
      this.since = Objects.requireNonNull(since, "since");
      this.validator = validator;
    }

    public String getName() {
      return this.name;
    }

    public Optional<SemanticVersion> since() {
      return since;
    }

    public Object getCurrentDefaultValue() {
      return defaultValueCurrent;
    }

    private void define(final ConfigDef configDef, final Object defaultValue) {
      configDef.define(name, type, defaultValue, validator, importance, documentation);
    }

    void defineLegacy(final ConfigDef configDef) {
      define(configDef, defaultValueLegacy);
    }

    void defineCurrent(final ConfigDef configDef) {
      define(configDef, defaultValueCurrent);
    }
  }

  private static final Collection<CompatibilityBreakingStreamsConfig>
      COMPATIBILITY_BREAKING_STREAMS_CONFIGS = ImmutableList.of(
          // Turn on optimizations by default, unless the user explicitly disables in config:
          new CompatibilityBreakingStreamsConfig(
              StreamsConfig.TOPOLOGY_OPTIMIZATION_CONFIG,
              StreamsConfig.OPTIMIZE,
              StreamsConfig.OPTIMIZE)
  );

  private static final class CompatibilityBreakingStreamsConfig {
    final String name;
    final Object defaultValueLegacy;
    final Object defaultValueCurrent;

    CompatibilityBreakingStreamsConfig(final String name, final Object defaultValueLegacy,
        final Object defaultValueCurrent) {
      this.name = Objects.requireNonNull(name);
      if (!StreamsConfig.configDef().names().contains(name)) {
        throw new IllegalArgumentException(
            String.format("%s is not a valid streams config", name));
      }
      this.defaultValueLegacy = defaultValueLegacy;
      this.defaultValueCurrent = defaultValueCurrent;
    }

    String getName() {
      return this.name;
    }
  }

  public static final ConfigDef CURRENT_DEF = buildConfigDef(ConfigGeneration.CURRENT);
  public static final ConfigDef LEGACY_DEF = buildConfigDef(ConfigGeneration.LEGACY);
  public static final Set<String> SSL_CONFIG_NAMES = sslConfigNames();
  public static final Set<String> STREAM_TOPIC_CONFIG_NAMES = streamTopicConfigNames();

  public static KsqlConfig empty() {
    return new KsqlConfig(ImmutableMap.of());
  }

  private static ConfigDef configDef(final ConfigGeneration generation) {
    return generation == ConfigGeneration.CURRENT ? CURRENT_DEF : LEGACY_DEF;
  }

  // CHECKSTYLE_RULES.OFF: MethodLength
  private static ConfigDef buildConfigDef(final ConfigGeneration generation) {
    final ConfigDef configDef = new ConfigDef()
        .define(
            KSQL_SERVICE_ID_CONFIG,
            ConfigDef.Type.STRING,
            KSQL_SERVICE_ID_DEFAULT,
            ConfigDef.Importance.MEDIUM,
            "Indicates the ID of the ksql service. It will be used as prefix for "
                + "all implicitly named resources created by this instance in Kafka. "
                + "By convention, the id should end in a seperator character of some form, e.g. "
                + "a dash or underscore, as this makes identifiers easier to read."
        )
        .define(
            KSQL_TRANSIENT_QUERY_NAME_PREFIX_CONFIG,
            ConfigDef.Type.STRING,
            KSQL_TRANSIENT_QUERY_NAME_PREFIX_DEFAULT,
            ConfigDef.Importance.MEDIUM,
            "Second part of the prefix for transient queries. For instance if "
            + "the prefix is transient_ the query name would be "
            + "ksql_transient_4120896722607083946_1509389010601 where 'ksql_' is the first prefix"
            + " and '_transient' is the second part of the prefix for the query id the third and "
            + "4th parts are a random long value and the current timestamp. "
        ).define(
            KSQL_OUTPUT_TOPIC_NAME_PREFIX_CONFIG,
            ConfigDef.Type.STRING,
            "",
            ConfigDef.Importance.LOW,
            KSQL_OUTPUT_TOPIC_NAME_PREFIX_DOCS
        ).define(
            SINK_WINDOW_CHANGE_LOG_ADDITIONAL_RETENTION_MS_PROPERTY,
            ConfigDef.Type.LONG,
            KsqlConstants.defaultSinkWindowChangeLogAdditionalRetention,
            ConfigDef.Importance.MEDIUM,
            "The default window change log additional retention time. This "
            + "is a streams config value which will be added to a windows maintainMs to ensure "
            + "data is not deleted from the log prematurely. Allows for clock drift. "
            + "Default is 1 day"
        ).define(
            SCHEMA_REGISTRY_URL_PROPERTY,
            ConfigDef.Type.STRING,
            "",
            new ConfigDef.NonNullValidator(),
            ConfigDef.Importance.MEDIUM,
            "The URL for the schema registry"
        ).define(
            CONNECT_URL_PROPERTY,
            ConfigDef.Type.STRING,
            DEFAULT_CONNECT_URL,
            Importance.MEDIUM,
            "The URL for the connect deployment, defaults to http://localhost:8083"
        ).define(
            CONNECT_WORKER_CONFIG_FILE_PROPERTY,
            ConfigDef.Type.STRING,
            "",
            Importance.LOW,
            "The path to a connect worker configuration file. An empty value for this configuration"
                + "will prevent connect from starting up embedded within KSQL. For more information"
                + " on configuring connect, see "
                + "https://docs.confluent.io/current/connect/userguide.html#configuring-workers."
        ).define(
            CONNECT_BASIC_AUTH_CREDENTIALS_SOURCE_PROPERTY,
            ConfigDef.Type.STRING,
            BASIC_AUTH_CREDENTIALS_SOURCE_NONE,
            BASIC_AUTH_CREDENTIALS_SOURCE_VALIDATOR,
            Importance.LOW,
            "If providing explicit basic auth credentials for ksqlDB to use when sending connector "
                + "requests, this config specifies how credentials should be loaded. Valid "
                + "options are 'FILE' in order to specify the username and password in a "
                + "properties file, or 'NONE' to indicate that custom basic auth should "
                + "not be used. If 'NONE', ksqlDB will forward the auth header, if present, "
                + "on the incoming ksql request to Connect."
        ).define(
            CONNECT_BASIC_AUTH_CREDENTIALS_FILE_PROPERTY,
            ConfigDef.Type.STRING,
            "",
            Importance.LOW,
            "If '" + CONNECT_BASIC_AUTH_CREDENTIALS_SOURCE_PROPERTY + "' is set to 'FILE', "
                + "then this config specifies the path to the credentials file."
        ).define(
            CONNECT_BASIC_AUTH_CREDENTIALS_RELOAD_PROPERTY,
            ConfigDef.Type.BOOLEAN,
            false,
            ConfigDef.Importance.LOW,
            "If true, basic auth credentials for connector auth will automatically reload "
                + "on file change (creation or modification). File deletion is not monitored and "
                + "old credentials will continue to be used in this case."
        ).define(
            CONNECT_REQUEST_HEADERS_PLUGIN,
            Type.CLASS,
            null,
            ConfigDef.Importance.LOW,
            CONNECT_REQUEST_HEADERS_PLUGIN_DOC
        ).define(
            KSQL_ENABLE_UDFS,
            ConfigDef.Type.BOOLEAN,
            true,
            ConfigDef.Importance.MEDIUM,
            "Whether or not custom UDF jars found in the ext dir should be loaded. Default is true "
        ).define(
            KSQL_COLLECT_UDF_METRICS,
            ConfigDef.Type.BOOLEAN,
            false,
            ConfigDef.Importance.LOW,
            "Whether or not metrics should be collected for custom udfs. Default is false. Note: "
                + "this will add some overhead to udf invocation. It is recommended that this "
                + " be set to false in production."
        ).define(
            KSQL_EXT_DIR,
            ConfigDef.Type.STRING,
            DEFAULT_EXT_DIR,
            ConfigDef.Importance.LOW,
            "The path to look for and load extensions such as UDFs from."
        ).define(
            KSQL_INTERNAL_TOPIC_REPLICAS_PROPERTY,
            Type.SHORT,
            (short) 1,
            ConfigDef.Importance.MEDIUM,
            "The replication factor for the internal topics of KSQL server."
        ).define(
            KSQL_INTERNAL_TOPIC_MIN_INSYNC_REPLICAS_PROPERTY,
            Type.SHORT,
            (short) 1,
            ConfigDef.Importance.MEDIUM,
            "The minimum number of insync replicas for the internal topics of KSQL server."
        ).define(
            KSQL_UDF_SECURITY_MANAGER_ENABLED,
            ConfigDef.Type.BOOLEAN,
            true,
            ConfigDef.Importance.LOW,
            "Enable the security manager for UDFs. Default is true and will stop UDFs from"
               + " calling System.exit or executing processes"
        ).define(
            KSQL_INSERT_INTO_VALUES_ENABLED,
            Type.BOOLEAN,
            true,
            ConfigDef.Importance.LOW,
            "Enable the INSERT INTO ... VALUES functionality."
        ).define(
            KSQL_SECURITY_EXTENSION_CLASS,
            Type.CLASS,
            KSQL_SECURITY_EXTENSION_DEFAULT,
            ConfigDef.Importance.LOW,
            KSQL_SECURITY_EXTENSION_DOC
        ).define(
            KSQL_DEFAULT_KEY_FORMAT_CONFIG,
            Type.STRING,
            KSQL_DEFAULT_KEY_FORMAT_DEFAULT,
            ConfigDef.Importance.LOW,
            KSQL_DEFAULT_KEY_FORMAT_DOC
        ).define(
            KSQL_DEFAULT_VALUE_FORMAT_CONFIG,
            Type.STRING,
            null,
            ConfigDef.Importance.LOW,
            KSQL_DEFAULT_VALUE_FORMAT_DOC
        ).define(
            KSQL_WRAP_SINGLE_VALUES,
            ConfigDef.Type.BOOLEAN,
            null,
            ConfigDef.Importance.LOW,
            "Controls how KSQL will serialize a value whose schema contains only a "
                + "single column. The setting only sets the default for `CREATE STREAM`, "
                + "`CREATE TABLE`, `CREATE STREAM AS SELECT`, `CREATE TABLE AS SELECT` and "
                + "`INSERT INTO` statements, where `WRAP_SINGLE_VALUE` is not provided explicitly "
                + "in the statement." + System.lineSeparator()
                + "When set to true, KSQL will persist the single column nested with a STRUCT, "
                + "for formats that support them. When set to false KSQL will persist "
                + "the column as the anonymous values." + System.lineSeparator()
                + "For example, if the value contains only a single column 'FOO INT' and the "
                + "format is JSON,  and this setting is `false`, then KSQL will persist the value "
                + "as an unnamed JSON number, e.g. '10'. Where as, if this setting is `true`, KSQL "
                + "will persist the value as a JSON document with a single numeric property, "
                + "e.g. '{\"FOO\": 10}." + System.lineSeparator()
                + "Note: the DELIMITED format ignores this setting as it does not support the "
                + "concept of a STRUCT, record or object."
        ).define(
            KSQL_CUSTOM_METRICS_TAGS,
            ConfigDef.Type.STRING,
            "",
            ConfigDef.Importance.LOW,
            KSQL_CUSTOM_METRICS_TAGS_DOC
        ).define(
            KSQL_QUERYANONYMIZER_CLUSTER_NAMESPACE,
            ConfigDef.Type.STRING,
            null,
            ConfigDef.Importance.LOW,
            KSQL_QUERYANONYMIZER_CLUSTER_NAMESPACE_DOC
        ).define(
            KSQL_QUERYANONYMIZER_ENABLED,
            ConfigDef.Type.BOOLEAN,
            true,
            ConfigDef.Importance.LOW,
            KSQL_QUERYANONYMIZER_ENABLED_DOC
        ).define(
            KSQL_CUSTOM_METRICS_EXTENSION,
            ConfigDef.Type.CLASS,
            null,
            ConfigDef.Importance.LOW,
            KSQL_CUSTOM_METRICS_EXTENSION_DOC
        ).define(
            KSQL_ENABLE_ACCESS_VALIDATOR,
            Type.STRING,
            KSQL_ACCESS_VALIDATOR_AUTO,
            ValidString.in(
                KSQL_ACCESS_VALIDATOR_ON,
                KSQL_ACCESS_VALIDATOR_OFF,
                KSQL_ACCESS_VALIDATOR_AUTO
            ),
            ConfigDef.Importance.LOW,
            KSQL_ACCESS_VALIDATOR_DOC
        ).define(METRIC_REPORTER_CLASSES_CONFIG,
            Type.LIST,
            "",
            Importance.LOW,
            METRIC_REPORTER_CLASSES_DOC
        ).define(
            KSQL_PULL_QUERIES_ENABLE_CONFIG,
            Type.BOOLEAN,
            KSQL_QUERY_PULL_ENABLE_DEFAULT,
            Importance.LOW,
            KSQL_QUERY_PULL_ENABLE_DOC
        ).define(
            KSQL_QUERY_PULL_ENABLE_STANDBY_READS,
            Type.BOOLEAN,
            KSQL_QUERY_PULL_ENABLE_STANDBY_READS_DEFAULT,
            Importance.MEDIUM,
            KSQL_QUERY_PULL_ENABLE_STANDBY_READS_DOC
        ).define(
            KSQL_QUERY_PULL_MAX_ALLOWED_OFFSET_LAG_CONFIG,
            Type.LONG,
            KSQL_QUERY_PULL_MAX_ALLOWED_OFFSET_LAG_DEFAULT,
            zeroOrPositive(),
            Importance.MEDIUM,
            KSQL_QUERY_PULL_MAX_ALLOWED_OFFSET_LAG_DOC
        ).define(
            KSQL_PERSISTENT_QUERY_NAME_PREFIX_CONFIG,
            Type.STRING,
            KSQL_PERSISTENT_QUERY_NAME_PREFIX_DEFAULT,
            Importance.LOW,
            KSQL_PERSISTENT_QUERY_NAME_PREFIX_DOC
        ).define(
            KSQL_ACTIVE_PERSISTENT_QUERY_LIMIT_CONFIG,
            Type.INT,
            KSQL_ACTIVE_PERSISTENT_QUERY_LIMIT_DEFAULT,
            Importance.MEDIUM,
            KSQL_ACTIVE_PERSISTENT_QUERY_LIMIT_DOC
        ).define(
            KSQL_SHUTDOWN_TIMEOUT_MS_CONFIG,
            Type.LONG,
            KSQL_SHUTDOWN_TIMEOUT_MS_DEFAULT,
            Importance.MEDIUM,
            KSQL_SHUTDOWN_TIMEOUT_MS_DOC
        ).define(
            KSQL_AUTH_CACHE_EXPIRY_TIME_SECS,
            Type.LONG,
            KSQL_AUTH_CACHE_EXPIRY_TIME_SECS_DEFAULT,
            Importance.LOW,
            KSQL_AUTH_CACHE_EXPIRY_TIME_SECS_DOC
        ).define(
            KSQL_AUTH_CACHE_MAX_ENTRIES,
            Type.LONG,
            KSQL_AUTH_CACHE_MAX_ENTRIES_DEFAULT,
            Importance.LOW,
            KSQL_AUTH_CACHE_MAX_ENTRIES_DOC
        ).define(
            KSQL_HIDDEN_TOPICS_CONFIG,
            Type.LIST,
            KSQL_HIDDEN_TOPICS_DEFAULT,
            ConfigValidators.validRegex(),
            Importance.LOW,
            KSQL_HIDDEN_TOPICS_DOC
        ).define(
            KSQL_READONLY_TOPICS_CONFIG,
            Type.LIST,
            KSQL_READONLY_TOPICS_DEFAULT,
            ConfigValidators.validRegex(),
            Importance.LOW,
            KSQL_READONLY_TOPICS_DOC
        )
        .define(
            KSQL_TIMESTAMP_THROW_ON_INVALID,
            Type.BOOLEAN,
            KSQL_TIMESTAMP_THROW_ON_INVALID_DEFAULT,
            Importance.MEDIUM,
            KSQL_TIMESTAMP_THROW_ON_INVALID_DOC
        )
        .define(
            KSQL_QUERY_PULL_METRICS_ENABLED,
            Type.BOOLEAN,
            true,
            Importance.LOW,
            KSQL_QUERY_PULL_METRICS_ENABLED_DOC
        )
        .define(
            KSQL_QUERY_PULL_MAX_QPS_CONFIG,
            Type.INT,
            KSQL_QUERY_PULL_MAX_QPS_DEFAULT,
            Importance.LOW,
            KSQL_QUERY_PULL_MAX_QPS_DOC
        )
        .define(
            KSQL_QUERY_PULL_MAX_CONCURRENT_REQUESTS_CONFIG,
            Type.INT,
            KSQL_QUERY_PULL_MAX_CONCURRENT_REQUESTS_DEFAULT,
            Importance.LOW,
            KSQL_QUERY_PULL_MAX_CONCURRENT_REQUESTS_DOC
        )
        .define(
            KSQL_QUERY_PULL_MAX_HOURLY_BANDWIDTH_MEGABYTES_CONFIG,
            Type.INT,
            KSQL_QUERY_PULL_MAX_HOURLY_BANDWIDTH_MEGABYTES_DEFAULT,
            Importance.HIGH,
            KSQL_QUERY_PULL_MAX_HOURLY_BANDWIDTH_MEGABYTES_DOC
        )
        .define(
            KSQL_QUERY_PUSH_V2_MAX_HOURLY_BANDWIDTH_MEGABYTES_CONFIG,
        Type.INT,
            KSQL_QUERY_PUSH_V2_MAX_HOURLY_BANDWIDTH_MEGABYTES_DEFAULT,
        Importance.HIGH,
            KSQL_QUERY_PUSH_V2_MAX_HOURLY_BANDWIDTH_MEGABYTES_DOC
        )
        .define(
            KSQL_QUERY_PULL_THREAD_POOL_SIZE_CONFIG,
            Type.INT,
            KSQL_QUERY_PULL_THREAD_POOL_SIZE_DEFAULT,
            Importance.LOW,
            KSQL_QUERY_PULL_THREAD_POOL_SIZE_DOC
        )
        .define(
            KSQL_QUERY_PULL_ROUTER_THREAD_POOL_SIZE_CONFIG,
            Type.INT,
            KSQL_QUERY_PULL_ROUTER_THREAD_POOL_SIZE_DEFAULT,
            Importance.LOW,
            KSQL_QUERY_PULL_ROUTER_THREAD_POOL_SIZE_DOC
        )
        .define(
            KSQL_QUERY_PULL_TABLE_SCAN_ENABLED,
            Type.BOOLEAN,
            KSQL_QUERY_PULL_TABLE_SCAN_ENABLED_DEFAULT,
            Importance.LOW,
            KSQL_QUERY_PULL_TABLE_SCAN_ENABLED_DOC
        )
        .define(
            KSQL_QUERY_STREAM_PULL_QUERY_ENABLED,
            Type.BOOLEAN,
            KSQL_QUERY_STREAM_PULL_QUERY_ENABLED_DEFAULT,
            Importance.LOW,
            KSQL_QUERY_STREAM_PULL_QUERY_ENABLED_DOC
        )
        .define(
            KSQL_QUERY_PULL_RANGE_SCAN_ENABLED,
            Type.BOOLEAN,
            KSQL_QUERY_PULL_RANGE_SCAN_ENABLED_DEFAULT,
            Importance.LOW,
            KSQL_QUERY_PULL_RANGE_SCAN_ENABLED_DOC
        )
        .define(
            KSQL_QUERY_PULL_INTERPRETER_ENABLED,
            Type.BOOLEAN,
            KSQL_QUERY_PULL_INTERPRETER_ENABLED_DEFAULT,
            Importance.LOW,
            KSQL_QUERY_PULL_INTERPRETER_ENABLED_DOC
        )
        .define(
            KSQL_QUERY_PULL_CONSISTENCY_OFFSET_VECTOR_ENABLED,
            Type.BOOLEAN,
            KSQL_QUERY_PULL_CONSISTENCY_OFFSET_VECTOR_ENABLED_DEFAULT,
            Importance.LOW,
            KSQL_QUERY_PULL_CONSISTENCY_OFFSET_VECTOR_ENABLED_DOC
        )
        .define(
            KSQL_QUERY_PULL_LIMIT_CLAUSE_ENABLED,
            Type.BOOLEAN,
            KSQL_QUERY_PULL_LIMIT_CLAUSE_ENABLED_DEFAULT,
            Importance.LOW,
            KSQL_QUERY_PULL_LIMIT_CLAUSE_ENABLED_DOC
        )
        .define(
            KSQL_QUERY_PUSH_V2_ENABLED,
            Type.BOOLEAN,
            KSQL_QUERY_PUSH_V2_ENABLED_DEFAULT,
            Importance.LOW,
            KSQL_QUERY_PUSH_V2_ENABLED_DOC
        )
        .define(
            KSQL_QUERY_PUSH_V2_REGISTRY_INSTALLED,
            Type.BOOLEAN,
            KSQL_QUERY_PUSH_V2_REGISTRY_INSTALLED_DEFAULT,
            Importance.LOW,
            KSQL_QUERY_PUSH_V2_REGISTRY_INSTALLED_DOC
        )
        .define(
            KSQL_QUERY_PUSH_V2_ALOS_ENABLED,
            Type.BOOLEAN,
            KSQL_QUERY_PUSH_V2_ALOS_ENABLED_DEFAULT,
            Importance.LOW,
            KSQL_QUERY_PUSH_V2_ALOS_ENABLED_DOC
        )
        .define(
            KSQL_QUERY_PUSH_V2_INTERPRETER_ENABLED,
            Type.BOOLEAN,
            KSQL_QUERY_PUSH_V2_INTERPRETER_ENABLED_DEFAULT,
            Importance.LOW,
            KSQL_QUERY_PUSH_V2_INTERPRETER_ENABLED_DOC
        )
        .define(
            KSQL_QUERY_PUSH_V2_NEW_LATEST_DELAY_MS,
            Type.LONG,
            KSQL_QUERY_PUSH_V2_NEW_LATEST_DELAY_DEFAULT,
            Importance.LOW,
            KSQL_QUERY_PUSH_V2_NEW_LATEST_DELAY_DOC
        )
        .define(
            KSQL_QUERY_PUSH_V2_LATEST_RESET_AGE_MS,
            Type.LONG,
            KSQL_QUERY_PUSH_V2_LATEST_RESET_AGE_MS_DEFAULT,
            Importance.LOW,
            KSQL_QUERY_PUSH_V2_LATEST_RESET_AGE_MS_DOC
        )
        .define(
            KSQL_QUERY_PUSH_V2_CONTINUATION_TOKENS_ENABLED,
            Type.BOOLEAN,
            KSQL_QUERY_PUSH_V2_CONTINUATION_TOKENS_ENABLED_DEFAULT,
            Importance.LOW,
            KSQL_QUERY_PUSH_V2_CONTINUATION_TOKENS_ENABLED_DOC
        )
        .define(
            KSQL_QUERY_PUSH_V2_MAX_CATCHUP_CONSUMERS,
            Type.INT,
            KSQL_QUERY_PUSH_V2_MAX_CATCHUP_CONSUMERS_DEFAULT,
            Importance.LOW,
            KSQL_QUERY_PUSH_V2_MAX_CATCHUP_CONSUMERS_DOC
        )
        .define(
            KSQL_QUERY_PUSH_V2_CATCHUP_CONSUMER_MSG_WINDOW,
            Type.LONG,
            KSQL_QUERY_PUSH_V2_CATCHUP_CONSUMER_MSG_WINDOW_DEFAULT,
            Importance.LOW,
            KSQL_QUERY_PUSH_V2_CATCHUP_CONSUMER_MSG_WINDOW_DOC
        )
        .define(
            KSQL_ERROR_CLASSIFIER_REGEX_PREFIX,
            Type.STRING,
            "",
            Importance.LOW,
            KSQL_ERROR_CLASSIFIER_REGEX_PREFIX_DOC
        )
        .define(
            KSQL_CREATE_OR_REPLACE_ENABLED,
            Type.BOOLEAN,
            KSQL_CREATE_OR_REPLACE_ENABLED_DEFAULT,
            Importance.LOW,
            KSQL_CREATE_OR_REPLACE_ENABLED_DOC
        )
        .define(
            KSQL_METASTORE_BACKUP_LOCATION,
            Type.STRING,
            KSQL_METASTORE_BACKUP_LOCATION_DEFAULT,
            Importance.LOW,
            KSQL_METASTORE_BACKUP_LOCATION_DOC
        )
        .define(
            KSQL_SUPPRESS_ENABLED,
            Type.BOOLEAN,
            KSQL_SUPPRESS_ENABLED_DEFAULT,
            Importance.LOW,
            KSQL_SUPPRESS_ENABLED_DOC
        )
        .define(
            KSQL_QUERY_RETRY_BACKOFF_INITIAL_MS,
            Type.LONG,
            KSQL_QUERY_RETRY_BACKOFF_INITIAL_MS_DEFAULT,
            Importance.LOW,
            KSQL_QUERY_RETRY_BACKOFF_INITIAL_MS_DOC
        )
        .define(
            KSQL_QUERY_RETRY_BACKOFF_MAX_MS,
            Type.LONG,
            KSQL_QUERY_RETRY_BACKOFF_MAX_MS_DEFAULT,
            Importance.LOW,
            KSQL_QUERY_RETRY_BACKOFF_MAX_MS_DOC
        )
        .define(
            KSQL_QUERY_ERROR_MAX_QUEUE_SIZE,
            Type.INT,
            KSQL_QUERY_ERROR_MAX_QUEUE_SIZE_DEFAULT,
            Importance.LOW,
            KSQL_QUERY_ERROR_MAX_QUEUE_SIZE_DOC
        )
        .define(
            KSQL_SUPPRESS_BUFFER_SIZE_BYTES,
            Type.LONG,
            KSQL_SUPPRESS_BUFFER_SIZE_BYTES_DEFAULT,
            Importance.LOW,
            KSQL_SUPPRESS_BUFFER_SIZE_BYTES_DOC
        )
        .define(
            KSQL_PROPERTIES_OVERRIDES_DENYLIST,
            Type.LIST,
            "",
            Importance.LOW,
            KSQL_PROPERTIES_OVERRIDES_DENYLIST_DOC
        )
        .define(
            KSQL_QUERY_STATUS_RUNNING_THRESHOLD_SECS,
            Type.INT,
            KSQL_QUERY_STATUS_RUNNING_THRESHOLD_SECS_DEFAULT,
            Importance.LOW,
            KSQL_QUERY_STATUS_RUNNING_THRESHOLD_SECS_DOC
        )
        .define(
            KSQL_VARIABLE_SUBSTITUTION_ENABLE,
            Type.BOOLEAN,
            KSQL_VARIABLE_SUBSTITUTION_ENABLE_DEFAULT,
            Importance.LOW,
            KSQL_VARIABLE_SUBSTITUTION_ENABLE_DOC
        )
        .define(
            KSQL_TOTAL_CACHE_MAX_BYTES_BUFFERING,
            Type.LONG,
            KSQL_TOTAL_CACHE_MAX_BYTES_BUFFERING_DEFAULT,
            Importance.LOW,
            KSQL_TOTAL_CACHE_MAX_BYTES_BUFFERING_DOC
        )
        .define(
            KSQL_TOTAL_CACHE_MAX_BYTES_BUFFERING_TRANSIENT,
            Type.LONG,
            KSQL_TOTAL_CACHE_MAX_BYTES_BUFFERING_TRANSIENT_DEFAULT,
            Importance.LOW,
            KSQL_TOTAL_CACHE_MAX_BYTES_BUFFERING_TRANSIENT_DOC
        ).define(
            KSQL_LAMBDAS_ENABLED,
            Type.BOOLEAN,
            KSQL_LAMBDAS_ENABLED_DEFAULT,
            Importance.LOW,
            KSQL_LAMBDAS_ENABLED_DOC
        ).define(
<<<<<<< HEAD
            KSQL_ROWPARTITION_ROWOFFSET_ENABLED,
            Type.BOOLEAN,
            KSQL_ROWPARTITION_ROWOFFSET_DEFAULT,
            Importance.LOW,
            KSQL_ROWPARTITION_ROWOFFSET_DOC
        )
        .define(
            KSQL_SHARED_RUNTIME_ENABLED,
            Type.BOOLEAN,
            KSQL_SHARED_RUNTIME_ENABLED_DEFAULT,
            Importance.MEDIUM,
            KSQL_SHARED_RUNTIME_ENABLED_DOC
        )
        .define(
            KSQL_SHARED_RUNTIMES_COUNT,
            Type.INT,
            KSQL_SHARED_RUNTIMES_COUNT_DEFAULT,
            Importance.MEDIUM,
            KSQL_SHARED_RUNTIMES_COUNT_DOC
        )
        .define(
            KSQL_SOURCE_TABLE_MATERIALIZATION_ENABLED,
            Type.BOOLEAN,
            KSQL_SOURCE_TABLE_MATERIALIZATION_ENABLED_DEFAULT,
            Importance.LOW,
            KSQL_SOURCE_TABLE_MATERIALIZATION_ENABLED_DOC
        )
        .define(
            KSQL_QUERY_CLEANUP_SHUTDOWN_TIMEOUT_MS,
            Type.LONG,
            KSQL_QUERY_CLEANUP_SHUTDOWN_TIMEOUT_MS_DEFAULT,
            Importance.LOW,
            KSQL_QUERY_CLEANUP_SHUTDOWN_TIMEOUT_MS_DOC
        )
        .define(
            KSQL_HEADERS_COLUMNS_ENABLED,
            Type.BOOLEAN,
            KSQL_HEADERS_COLUMNS_ENABLED_DEFAULT,
            Importance.LOW,
            KSQL_HEADERS_COLUMNS_ENABLED_DOC
        )
        .define(
            KSQL_CONNECT_SERVER_ERROR_HANDLER,
            Type.CLASS,
            KSQL_CONNECT_SERVER_ERROR_HANDLER_DEFAULT,
            Importance.LOW,
            KSQL_CONNECT_SERVER_ERROR_HANDLER_DOC
=======
            KSQL_WEBSOCKET_CONNECTION_MAX_TIMEOUT_MS,
            Type.LONG,
            KSQL_WEBSOCKET_CONNECTION_MAX_TIMEOUT_MS_DEFAULT,
            Importance.LOW,
            KSQL_WEBSOCKET_CONNECTION_MAX_TIMEOUT_MS_DOC
>>>>>>> 344cc1d6
        )
        .withClientSslSupport();

    for (final CompatibilityBreakingConfigDef compatibilityBreakingConfigDef
        : COMPATIBLY_BREAKING_CONFIG_DEFS) {
      if (generation == ConfigGeneration.CURRENT) {
        compatibilityBreakingConfigDef.defineCurrent(configDef);
      } else {
        compatibilityBreakingConfigDef.defineLegacy(configDef);
      }
    }
    return configDef;
  }
  // CHECKSTYLE_RULES.ON: MethodLength

  private static final class ConfigValue {
    final ConfigItem configItem;
    final String key;
    final Object value;

    private ConfigValue(final ConfigItem configItem, final String key, final Object value) {
      this.configItem = configItem;
      this.key = key;
      this.value = value;
    }

    private boolean isResolved() {
      return configItem.isResolved();
    }

    private String convertToObfuscatedString() {
      return configItem.convertToString(value);
    }
  }

  private static void applyStreamsConfig(
      final Map<String, ?> props,
      final Map<String, ConfigValue> streamsConfigProps) {
    props.entrySet()
        .stream()
        .map(e -> resolveStreamsConfig(e.getKey(), e.getValue()))
        .filter(Optional::isPresent)
        .map(Optional::get)
        .forEach(
            configValue -> streamsConfigProps.put(configValue.key, configValue));
  }

  private static Optional<ConfigValue> resolveStreamsConfig(
      final String maybePrefixedKey,
      final Object value) {
    final String key = maybePrefixedKey.startsWith(KSQL_STREAMS_PREFIX)
        ? maybePrefixedKey.substring(KSQL_STREAMS_PREFIX.length()) : maybePrefixedKey;

    if (key.startsWith(KsqlConfig.KSQL_CONFIG_PROPERTY_PREFIX)) {
      return Optional.empty();
    }

    return new KsqlConfigResolver().resolve(maybePrefixedKey, false)
        .map(configItem -> new ConfigValue(configItem, key, configItem.parseValue(value)));
  }

  private static Map<String, ConfigValue> buildStreamingConfig(
      final Map<String, ?> baseStreamConfig,
      final Map<String, ?> overrides) {
    final Map<String, ConfigValue> streamConfigProps = new HashMap<>();
    applyStreamsConfig(baseStreamConfig, streamConfigProps);
    applyStreamsConfig(overrides, streamConfigProps);
    return ImmutableMap.copyOf(streamConfigProps);
  }

  private final Map<String, ConfigValue> ksqlStreamConfigProps;

  public KsqlConfig(final Map<?, ?> props) {
    this(ConfigGeneration.CURRENT, props);
  }

  private KsqlConfig(final ConfigGeneration generation, final Map<?, ?> props) {
    super(configDef(generation), props);

    final Map<String, Object> streamsConfigDefaults = new HashMap<>();
    streamsConfigDefaults.put(StreamsConfig.COMMIT_INTERVAL_MS_CONFIG, KsqlConstants
        .defaultCommitIntervalMsConfig);
    streamsConfigDefaults.put(
        StreamsConfig.CACHE_MAX_BYTES_BUFFERING_CONFIG, KsqlConstants
            .defaultCacheMaxBytesBufferingConfig);
    streamsConfigDefaults.put(StreamsConfig.NUM_STREAM_THREADS_CONFIG, KsqlConstants
        .defaultNumberOfStreamsThreads);
    if (!getBooleanConfig(FAIL_ON_DESERIALIZATION_ERROR_CONFIG, false)) {
      streamsConfigDefaults.put(
          StreamsConfig.DEFAULT_DESERIALIZATION_EXCEPTION_HANDLER_CLASS_CONFIG,
          LogMetricAndContinueExceptionHandler.class
      );
    }
    streamsConfigDefaults.put(
        StreamsConfig.DEFAULT_PRODUCTION_EXCEPTION_HANDLER_CLASS_CONFIG,
        ProductionExceptionHandlerUtil.getHandler(
            getBooleanConfig(FAIL_ON_PRODUCTION_ERROR_CONFIG, true))
    );
    COMPATIBILITY_BREAKING_STREAMS_CONFIGS.forEach(
        config -> streamsConfigDefaults.put(
            config.name,
            generation == ConfigGeneration.CURRENT
                ? config.defaultValueCurrent : config.defaultValueLegacy));
    this.ksqlStreamConfigProps = buildStreamingConfig(streamsConfigDefaults, originals());
  }

  private static Set<String> streamTopicConfigNames() {
    final ImmutableSet.Builder<String> configs = ImmutableSet.builder();

    Arrays.stream(TopicConfig.class.getDeclaredFields())
        .filter(f -> f.getType() == String.class)
        .filter(f -> f.getName().endsWith("_CONFIG"))
        .forEach(f -> {
          try {
            configs.add((String) f.get(null));
          } catch (final IllegalAccessException e) {
            LOG.warn("Could not get the '{}' config from TopicConfig.class. Setting and listing "
                + "properties with 'ksql.streams.topics.*' from clients will be disabled.",
                f.getName());
          }
        });

    return configs.build();
  }

  private boolean getBooleanConfig(final String config, final boolean defaultValue) {
    final Object value = originals().get(config);
    if (value == null) {
      return defaultValue;
    }
    return Boolean.parseBoolean(value.toString());
  }

  private KsqlConfig(final ConfigGeneration generation,
                     final Map<String, ?> values,
                     final Map<String, ConfigValue> ksqlStreamConfigProps) {
    super(configDef(generation), values);
    this.ksqlStreamConfigProps = ksqlStreamConfigProps;
  }

  public Map<String, Object> getKsqlStreamConfigProps(final String applicationId) {
    final Map<String, Object> map = new HashMap<>(getKsqlStreamConfigProps());
    map.put(
        MetricCollectors.RESOURCE_LABEL_PREFIX
            + StreamsConfig.APPLICATION_ID_CONFIG,
        applicationId
    );
    map.putAll(addConfluentMetricsContextConfigsKafka(Collections.emptyMap()));
    return Collections.unmodifiableMap(map);
  }

  public Map<String, Object> getKsqlStreamConfigProps() {
    final Map<String, Object> map = new HashMap<>();
    for (final ConfigValue config : ksqlStreamConfigProps.values()) {
      map.put(config.key, config.value);
    }
    return Collections.unmodifiableMap(map);
  }

  public Optional<Object> getKsqlStreamConfigProp(final String key) {
    return Optional.ofNullable(ksqlStreamConfigProps.get(key)).map(cv -> cv.value);
  }

  public Map<String, Object> getKsqlAdminClientConfigProps() {
    final Map<String, Object> map = new HashMap<>();
    map.putAll(getConfigsFor(AdminClientConfig.configNames()));
    map.putAll(addConfluentMetricsContextConfigsKafka(Collections.emptyMap()));
    return Collections.unmodifiableMap(map);
  }

  public Map<String, Object> getProducerClientConfigProps() {
    final Map<String, Object> map = new HashMap<>();
    map.putAll(getConfigsFor(ProducerConfig.configNames()));
    map.putAll(addConfluentMetricsContextConfigsKafka(Collections.emptyMap()));
    return Collections.unmodifiableMap(map);
  }

  public Map<String, Object> getConsumerClientConfigProps() {
    final Map<String, Object> map = new HashMap<>();
    map.putAll(getConfigsFor(ConsumerConfig.configNames()));
    map.putAll(addConfluentMetricsContextConfigsKafka(Collections.emptyMap()));
    return Collections.unmodifiableMap(map);
  }

  public Map<String, Object> addConfluentMetricsContextConfigsKafka(
      final Map<String,Object> props
  ) {
    final Map<String, Object> updatedProps = new HashMap<>(props);
    final AppInfoParser.AppInfo appInfo = new AppInfoParser.AppInfo(System.currentTimeMillis());
    updatedProps.putAll(getConfigsForPrefix(REPORTER_CONFIGS_PREFIXES));
    updatedProps.put(MetricCollectors.RESOURCE_LABEL_VERSION, appInfo.getVersion());
    updatedProps.put(MetricCollectors.RESOURCE_LABEL_COMMIT_ID, appInfo.getCommitId());
    return updatedProps;
  }

  public Map<String, Object> getProcessingLogConfigProps() {
    return getConfigsFor(ProcessingLogConfig.configNames());
  }

  private Map<String, Object> getConfigsFor(final Set<String> configs) {
    final Map<String, Object> props = new HashMap<>();
    ksqlStreamConfigProps.values().stream()
        .filter(configValue -> configs.contains(configValue.key))
        .forEach(configValue -> props.put(configValue.key, configValue.value));
    return Collections.unmodifiableMap(props);
  }

  private Map<String, Object> getConfigsForPrefix(final Set<String> configs) {
    final Map<String, Object> props = new HashMap<>();
    ksqlStreamConfigProps.values().stream()
        .filter(configValue -> configs.stream().anyMatch(configValue.key::startsWith))
        .forEach(configValue -> props.put(configValue.key, configValue.value));
    return Collections.unmodifiableMap(props);
  }

  public Map<String, Object> getKsqlFunctionsConfigProps(final String functionName) {
    final Map<String, Object> udfProps = originalsWithPrefix(
        KSQL_FUNCTIONS_PROPERTY_PREFIX + functionName.toLowerCase(), false);

    final Map<String, Object> globals = originalsWithPrefix(
        KSQ_FUNCTIONS_GLOBAL_PROPERTY_PREFIX, false);

    udfProps.putAll(globals);

    return udfProps;
  }

  private Map<String, String> getKsqlConfigPropsWithSecretsObfuscated() {
    final Map<String, String> props = new HashMap<>();

    originalsWithPrefix(KSQL_FUNCTIONS_PROPERTY_PREFIX, false)
        .forEach((key, value) -> props.put(key, "[hidden]"));

    configDef(ConfigGeneration.CURRENT).names().stream()
        .filter(key -> !SSL_CONFIG_NAMES.contains(key))
        .forEach(
            key -> props.put(key, ConfigDef.convertToString(values().get(key), typeOf(key))));

    return Collections.unmodifiableMap(props);
  }

  private Map<String, String> getKsqlStreamConfigPropsWithSecretsObfuscated() {
    final Map<String, String> props = new HashMap<>();
    // build a properties map with obfuscated values for sensitive configs.
    // Obfuscation is handled by ConfigDef.convertToString
    ksqlStreamConfigProps.values().stream()
        // we must only return props for which we could resolve
        .filter(ConfigValue::isResolved)
        .forEach(
            configValue -> props.put(
                configValue.key,
                configValue.convertToObfuscatedString()));

    props.putAll(getKsqlStreamTopicConfigProps());
    return Collections.unmodifiableMap(props);
  }

  private Map<String, String> getKsqlStreamTopicConfigProps() {
    final Map<String, String> props = new HashMap<>();

    // Configs with `topic.` prefixes do not appear in the ksqlStreamConfigProps
    // properties, but are considered a streams configuration, i.e.
    // `ksql.streams.topic.min.insync.replicas` (see https://github.com/confluentinc/ksql/pull/3691)
    originalsWithPrefix(KSQL_STREAMS_PREFIX, true).entrySet().stream()
        .filter(e -> e.getKey().startsWith(StreamsConfig.TOPIC_PREFIX))
        .filter(e -> STREAM_TOPIC_CONFIG_NAMES.contains(
            e.getKey().substring(StreamsConfig.TOPIC_PREFIX.length())
        ))
        .forEach(e -> props.put(e.getKey(), e.getValue().toString()));

    return Collections.unmodifiableMap(props);
  }

  public Map<String, String> getAllConfigPropsWithSecretsObfuscated() {
    final Map<String, String> allPropsCleaned = new HashMap<>();
    // build a properties map with obfuscated values for sensitive configs.
    // Obfuscation is handled by ConfigDef.convertToString
    allPropsCleaned.putAll(getKsqlConfigPropsWithSecretsObfuscated());
    allPropsCleaned.putAll(
        getKsqlStreamConfigPropsWithSecretsObfuscated().entrySet().stream().collect(
            Collectors.toMap(
                e -> KSQL_STREAMS_PREFIX + e.getKey(), Map.Entry::getValue
            )
        )
    );
    return Collections.unmodifiableMap(allPropsCleaned);
  }

  public KsqlConfig cloneWithPropertyOverwrite(final Map<String, ?> props) {
    final Map<String, Object> cloneProps = new HashMap<>(originals());
    cloneProps.putAll(props);
    final Map<String, ConfigValue> streamConfigProps =
        buildStreamingConfig(getKsqlStreamConfigProps(), props);

    return new KsqlConfig(ConfigGeneration.CURRENT, cloneProps, streamConfigProps);
  }

  public KsqlConfig overrideBreakingConfigsWithOriginalValues(final Map<String, ?> props) {
    final KsqlConfig originalConfig = new KsqlConfig(ConfigGeneration.LEGACY, props);
    final Map<String, Object> mergedProperties = new HashMap<>(originals());
    COMPATIBLY_BREAKING_CONFIG_DEFS.stream()
        .map(CompatibilityBreakingConfigDef::getName)
        .forEach(
            k -> mergedProperties.put(k, originalConfig.get(k)));
    final Map<String, ConfigValue> mergedStreamConfigProps
        = new HashMap<>(this.ksqlStreamConfigProps);
    COMPATIBILITY_BREAKING_STREAMS_CONFIGS.stream()
        .map(CompatibilityBreakingStreamsConfig::getName)
        .forEach(
            k -> mergedStreamConfigProps.put(k, originalConfig.ksqlStreamConfigProps.get(k)));
    return new KsqlConfig(ConfigGeneration.LEGACY, mergedProperties, mergedStreamConfigProps);
  }

  public Map<String, String> getStringAsMap(final String key) {
    final String value = getString(key).trim();
    return parseStringAsMap(key, value);
  }

  public static Map<String, String> parseStringAsMap(final String key, final String value) {
    try {
      return value.equals("")
          ? Collections.emptyMap()
          : Splitter.on(",").trimResults().withKeyValueSeparator(":").split(value);
    } catch (final IllegalArgumentException e) {
      throw new KsqlException(
          String.format(
              "Invalid config value for '%s'. value: %s. reason: %s",
              key,
              value,
              e.getMessage()));
    }
  }

  private static Set<String> sslConfigNames() {
    final ConfigDef sslConfig = new ConfigDef();
    SslConfigs.addClientSslSupport(sslConfig);
    return sslConfig.names();
  }
}<|MERGE_RESOLUTION|>--- conflicted
+++ resolved
@@ -1322,7 +1322,6 @@
             Importance.LOW,
             KSQL_LAMBDAS_ENABLED_DOC
         ).define(
-<<<<<<< HEAD
             KSQL_ROWPARTITION_ROWOFFSET_ENABLED,
             Type.BOOLEAN,
             KSQL_ROWPARTITION_ROWOFFSET_DEFAULT,
@@ -1370,13 +1369,12 @@
             KSQL_CONNECT_SERVER_ERROR_HANDLER_DEFAULT,
             Importance.LOW,
             KSQL_CONNECT_SERVER_ERROR_HANDLER_DOC
-=======
+        ).define(
             KSQL_WEBSOCKET_CONNECTION_MAX_TIMEOUT_MS,
             Type.LONG,
             KSQL_WEBSOCKET_CONNECTION_MAX_TIMEOUT_MS_DEFAULT,
             Importance.LOW,
             KSQL_WEBSOCKET_CONNECTION_MAX_TIMEOUT_MS_DOC
->>>>>>> 344cc1d6
         )
         .withClientSslSupport();
 
