/*
 * Copyright 2018 Confluent Inc.
 *
 * Licensed under the Confluent Community License (the "License"); you may not use
 * this file except in compliance with the License.  You may obtain a copy of the
 * License at
 *
 * http://www.confluent.io/confluent-community-license
 *
 * Unless required by applicable law or agreed to in writing, software
 * distributed under the License is distributed on an "AS IS" BASIS, WITHOUT
 * WARRANTIES OF ANY KIND, either express or implied.  See the License for the
 * specific language governing permissions and limitations under the License.
 */

package io.confluent.ksql.util;

import static io.confluent.ksql.configdef.ConfigValidators.zeroOrPositive;

import com.google.common.base.Splitter;
import com.google.common.collect.ImmutableList;
import com.google.common.collect.ImmutableMap;
import com.google.common.collect.ImmutableSet;
import io.confluent.ksql.config.ConfigItem;
import io.confluent.ksql.config.KsqlConfigResolver;
import io.confluent.ksql.configdef.ConfigValidators;
import io.confluent.ksql.errors.LogMetricAndContinueExceptionHandler;
import io.confluent.ksql.errors.ProductionExceptionHandlerUtil;
import io.confluent.ksql.logging.processing.ProcessingLogConfig;
import io.confluent.ksql.metrics.MetricCollectors;
import io.confluent.ksql.model.SemanticVersion;
import io.confluent.ksql.query.QueryError;
import io.confluent.ksql.testing.EffectivelyImmutable;
import java.util.Arrays;
import java.util.Collection;
import java.util.Collections;
import java.util.HashMap;
import java.util.Map;
import java.util.Objects;
import java.util.Optional;
import java.util.Set;
import java.util.stream.Collectors;
import org.apache.kafka.clients.CommonClientConfigs;
import org.apache.kafka.clients.admin.AdminClientConfig;
import org.apache.kafka.clients.producer.ProducerConfig;
import org.apache.kafka.common.config.AbstractConfig;
import org.apache.kafka.common.config.ConfigDef;
import org.apache.kafka.common.config.ConfigDef.Importance;
import org.apache.kafka.common.config.ConfigDef.Type;
import org.apache.kafka.common.config.ConfigDef.ValidString;
import org.apache.kafka.common.config.ConfigDef.Validator;
import org.apache.kafka.common.config.SslConfigs;
import org.apache.kafka.common.utils.AppInfoParser;
import org.apache.kafka.streams.StreamsConfig;

@EffectivelyImmutable
public class KsqlConfig extends AbstractConfig {

  public static final String KSQL_CONFIG_PROPERTY_PREFIX = "ksql.";

  public static final String KSQL_FUNCTIONS_PROPERTY_PREFIX =
      KSQL_CONFIG_PROPERTY_PREFIX + "functions.";

  static final String KSQ_FUNCTIONS_GLOBAL_PROPERTY_PREFIX =
      KSQL_FUNCTIONS_PROPERTY_PREFIX + "_global_.";

  public static final String METRIC_REPORTER_CLASSES_CONFIG =
      CommonClientConfigs.METRIC_REPORTER_CLASSES_CONFIG;

  public static final String METRIC_REPORTER_CLASSES_DOC =
      CommonClientConfigs.METRIC_REPORTER_CLASSES_DOC;

  private static final String TELEMETRY_PREFIX = "confluent.telemetry";
  private static final Set<String> REPORTER_CONFIGS_PREFIXES =
      ImmutableSet.of(
          TELEMETRY_PREFIX,
          CommonClientConfigs.METRICS_CONTEXT_PREFIX
      );

  public static final String KSQL_INTERNAL_TOPIC_REPLICAS_PROPERTY = "ksql.internal.topic.replicas";

  public static final String KSQL_INTERNAL_TOPIC_MIN_INSYNC_REPLICAS_PROPERTY =
      "ksql.internal.topic.min.insync.replicas";

  public static final String KSQL_SCHEMA_REGISTRY_PREFIX = "ksql.schema.registry.";

  public static final String SCHEMA_REGISTRY_URL_PROPERTY = "ksql.schema.registry.url";

  public static final String CONNECT_URL_PROPERTY = "ksql.connect.url";

  public static final String CONNECT_WORKER_CONFIG_FILE_PROPERTY = "ksql.connect.worker.config";

  public static final String KSQL_ENABLE_UDFS = "ksql.udfs.enabled";

  public static final String KSQL_EXT_DIR = "ksql.extension.dir";

  public static final String SINK_WINDOW_CHANGE_LOG_ADDITIONAL_RETENTION_MS_PROPERTY =
      "ksql.sink.window.change.log.additional.retention";

  public static final String
      FAIL_ON_DESERIALIZATION_ERROR_CONFIG = "ksql.fail.on.deserialization.error";

  public static final String FAIL_ON_PRODUCTION_ERROR_CONFIG = "ksql.fail.on.production.error";

  public static final String
      KSQL_SERVICE_ID_CONFIG = "ksql.service.id";
  public static final String
      KSQL_SERVICE_ID_DEFAULT = "default_";

  public static final String
      KSQL_PERSISTENT_QUERY_NAME_PREFIX_CONFIG = "ksql.persistent.prefix";
  public static final String
      KSQL_PERSISTENT_QUERY_NAME_PREFIX_DEFAULT = "query_";
  public static final String
      KSQL_PERSISTENT_QUERY_NAME_PREFIX_DOC = "Prefixes persistent queries with this value.";

  public static final String
      KSQL_TRANSIENT_QUERY_NAME_PREFIX_CONFIG = "ksql.transient.prefix";
  public static final String
      KSQL_TRANSIENT_QUERY_NAME_PREFIX_DEFAULT = "transient_";

  public static final String
      KSQL_OUTPUT_TOPIC_NAME_PREFIX_CONFIG = "ksql.output.topic.name.prefix";
  private static final String KSQL_OUTPUT_TOPIC_NAME_PREFIX_DOCS =
      "A prefix to add to any output topic names, where the statement does not include an explicit "
      + "topic name. E.g. given 'ksql.output.topic.name.prefix = \"thing-\"', then statement "
      + "'CREATE STREAM S AS ...' will create a topic 'thing-S', where as the statement "
      + "'CREATE STREAM S WITH(KAFKA_TOPIC = 'foo') AS ...' will create a topic 'foo'.";

  public static final String KSQL_ACTIVE_PERSISTENT_QUERY_LIMIT_CONFIG =
      "ksql.query.persistent.active.limit";
  private static final int KSQL_ACTIVE_PERSISTENT_QUERY_LIMIT_DEFAULT = Integer.MAX_VALUE;
  private static final String KSQL_ACTIVE_PERSISTENT_QUERY_LIMIT_DOC =
      "An upper limit on the number of active, persistent queries that may be running at a time, "
      + "in interactive mode. Once this limit is reached, any further persistent queries will not "
      + "be accepted.";

  public static final String KSQL_KEY_FORMAT_ENABLED = "ksql.key.format.enabled";
  public static final Boolean KSQL_KEY_FORMAT_ENABLED_DEFAULT = false;
  public static final String KSQL_KEY_FORMAT_ENABLED_DOC =
      "Feature flag for non-Kafka key formats";

  public static final String KSQL_DEFAULT_KEY_FORMAT_CONFIG = "ksql.persistence.default.format.key";
  private static final String KSQL_DEFAULT_KEY_FORMAT_DEFAULT = "KAFKA";
  private static final String KSQL_DEFAULT_KEY_FORMAT_DOC =
      "Key format that will be used by default if none is specified in the WITH properties of "
          + "CREATE STREAM/TABLE statements.";

  public static final String KSQL_DEFAULT_VALUE_FORMAT_CONFIG =
      "ksql.persistence.default.format.value";
  private static final String KSQL_DEFAULT_VALUE_FORMAT_DOC =
      "Value format that will be used by default if none is specified in the WITH properties of "
          + "CREATE STREAM/TABLE statements.";

  public static final String KSQL_WRAP_SINGLE_VALUES =
      "ksql.persistence.wrap.single.values";

  public static final String KSQL_CUSTOM_METRICS_TAGS = "ksql.metrics.tags.custom";
  private static final String KSQL_CUSTOM_METRICS_TAGS_DOC =
      "A list of tags to be included with emitted JMX metrics, formatted as a string of key:value "
      + "pairs separated by commas. For example, 'key1:value1,key2:value2'.";

  public static final String KSQL_CUSTOM_METRICS_EXTENSION = "ksql.metrics.extension";
  private static final String KSQL_CUSTOM_METRICS_EXTENSION_DOC =
      "Extension for supplying custom metrics to be emitted along with "
      + "the engine's default JMX metrics";

  public static final String DEFAULT_SCHEMA_REGISTRY_URL = "http://localhost:8081";
  public static final String DEFAULT_CONNECT_URL = "http://localhost:8083";

  public static final String KSQL_STREAMS_PREFIX = "ksql.streams.";

  public static final String KSQL_COLLECT_UDF_METRICS = "ksql.udf.collect.metrics";
  public static final String KSQL_UDF_SECURITY_MANAGER_ENABLED = "ksql.udf.enable.security.manager";

  public static final String KSQL_INSERT_INTO_VALUES_ENABLED = "ksql.insert.into.values.enabled";

  public static final String DEFAULT_EXT_DIR = "ext";

  public static final String KSQL_SECURITY_EXTENSION_CLASS = "ksql.security.extension.class";
  public static final String KSQL_SECURITY_EXTENSION_DEFAULT = null;
  public static final String KSQL_SECURITY_EXTENSION_DOC = "A KSQL security extension class that "
      + "provides authorization to KSQL servers.";

  public static final String KSQL_ENABLE_TOPIC_ACCESS_VALIDATOR = "ksql.access.validator.enable";
  public static final String KSQL_ACCESS_VALIDATOR_ON = "on";
  public static final String KSQL_ACCESS_VALIDATOR_OFF = "off";
  public static final String KSQL_ACCESS_VALIDATOR_AUTO = "auto";
  public static final String KSQL_ACCESS_VALIDATOR_DOC =
      "Config to enable/disable the topic access validator, which checks that KSQL can access "
          + "the involved topics before committing to execute a statement. Possible values are "
          + "\"on\", \"off\", and \"auto\". Setting to \"on\" enables the validator. Setting to "
          + "\"off\" disables the validator. If set to \"auto\", KSQL will attempt to discover "
          + "whether the Kafka cluster supports the required API, and enables the validator if "
          + "it does.";

  public static final String KSQL_PULL_QUERIES_ENABLE_CONFIG = "ksql.pull.queries.enable";
  public static final String KSQL_QUERY_PULL_ENABLE_DOC =
      "Config to enable or disable transient pull queries on a specific KSQL server.";
  public static final boolean KSQL_QUERY_PULL_ENABLE_DEFAULT = true;

  public static final String KSQL_QUERY_PULL_ENABLE_STANDBY_READS =
        "ksql.query.pull.enable.standby.reads";
  private static final String KSQL_QUERY_PULL_ENABLE_STANDBY_READS_DOC =
      "Config to enable/disable forwarding pull queries to standby hosts when the active is dead. "
          + "This means that stale values may be returned for these queries since standby hosts"
          + "receive updates from the changelog topic (to which the active writes to) "
          + "asynchronously. Turning on this configuration, effectively sacrifices "
          + "consistency for higher availability.  "
          + "Possible values are \"true\", \"false\". Setting to \"true\" guarantees high "
          + "availability for pull queries. If set to \"false\", pull queries will fail when"
          + "the active is dead and until a new active is elected. Default value is \"false\". "
          + "For using this functionality, the server must be configured with "
          + "to ksql.streams.num.standby.replicas >= 1";
  public static final boolean KSQL_QUERY_PULL_ENABLE_STANDBY_READS_DEFAULT = false;

  public static final String KSQL_QUERY_PULL_MAX_ALLOWED_OFFSET_LAG_CONFIG =
      "ksql.query.pull.max.allowed.offset.lag";
  public static final Long KSQL_QUERY_PULL_MAX_ALLOWED_OFFSET_LAG_DEFAULT = Long.MAX_VALUE;
  private static final String KSQL_QUERY_PULL_MAX_ALLOWED_OFFSET_LAG_DOC =
      "Controls the maximum lag tolerated by a pull query against a table. This is applied to all "
          + "hosts storing it, both active and standbys included. This can be overridden per query "
          + "or set in the CLI. It's only enabled when lag.reporting.enable is true. "
          + "By default, any amount of lag is is allowed.";

  public static final String KSQL_QUERY_PULL_METRICS_ENABLED =
      "ksql.query.pull.metrics.enabled";
  public static final String KSQL_QUERY_PULL_METRICS_ENABLED_DOC =
      "Config to enable/disable collecting JMX metrics for pull queries.";

  public static final String KSQL_QUERY_PULL_MAX_QPS_CONFIG = "ksql.query.pull.max.qps";
  public static final Integer KSQL_QUERY_PULL_MAX_QPS_DEFAULT = Integer.MAX_VALUE;
  public static final String KSQL_QUERY_PULL_MAX_QPS_DOC = "The maximum qps allowed for pull "
      + "queries. Once the limit is hit, queries will fail immediately";

  public static final String KSQL_QUERY_PULL_THREAD_POOL_SIZE_CONFIG
      = "ksql.query.pull.thread.pool.size";
  public static final Integer KSQL_QUERY_PULL_THREAD_POOL_SIZE_DEFAULT = 100;
  public static final String KSQL_QUERY_PULL_THREAD_POOL_SIZE_DOC =
      "Size of thread pool used for sending/executing pull queries";

  public static final String KSQL_STRING_CASE_CONFIG_TOGGLE = "ksql.cast.strings.preserve.nulls";
  public static final String KSQL_STRING_CASE_CONFIG_TOGGLE_DOC =
      "When casting a SQLType to string, if false, use String.valueof(), else if true use"
          + "Objects.toString()";

  public static final String KSQL_SHUTDOWN_TIMEOUT_MS_CONFIG =
      "ksql.streams.shutdown.timeout.ms";
  public static final Long KSQL_SHUTDOWN_TIMEOUT_MS_DEFAULT = 300_000L;
  public static final String KSQL_SHUTDOWN_TIMEOUT_MS_DOC = "Timeout in "
      + "milliseconds to block waiting for the underlying streams instance to exit";

  public static final String KSQL_AUTH_CACHE_EXPIRY_TIME_SECS =
      "ksql.authorization.cache.expiry.time.secs";
  public static final Long KSQL_AUTH_CACHE_EXPIRY_TIME_SECS_DEFAULT = 30L;
  public static final String KSQL_AUTH_CACHE_EXPIRY_TIME_SECS_DOC = "Time in "
      + "seconds to keep KSQL authorization responses in the cache. (The cache is disabled if "
      + "0 or a negative number is set).";

  public static final String KSQL_AUTH_CACHE_MAX_ENTRIES =
      "ksql.authorization.cache.max.entries";
  public static final Long KSQL_AUTH_CACHE_MAX_ENTRIES_DEFAULT = 10000L;
  public static final String KSQL_AUTH_CACHE_MAX_ENTRIES_DOC = "Controls the size of the cache "
      + "to a maximum number of KSQL authorization responses entries.";

  public static final String KSQL_HIDDEN_TOPICS_CONFIG = "ksql.hidden.topics";
  public static final String KSQL_HIDDEN_TOPICS_DEFAULT = "_confluent.*,__confluent.*"
      + ",_schemas,__consumer_offsets,__transaction_state,connect-configs,connect-offsets,"
      + "connect-status,connect-statuses";
  public static final String KSQL_HIDDEN_TOPICS_DOC = "Comma-separated list of topics that will "
      + "be hidden. Entries in the list may be literal topic names or "
      + "[Java regular expressions](https://docs.oracle.com/javase/8/docs/api/java/util/regex/"
      + "Pattern.html). "
      + "For example, `_confluent.*` will match any topic whose name starts with the `_confluent`)."
      + "\nHidden topics will not visible when running the `SHOW TOPICS` command unless "
      + "`SHOW ALL TOPICS` is used."
      + "\nThe default value hides known system topics from Kafka and Confluent products."
      + "\nKSQL also marks its own internal topics as hidden. This is not controlled by this "
      + "config.";

  public static final String KSQL_READONLY_TOPICS_CONFIG = "ksql.readonly.topics";
  public static final String KSQL_READONLY_TOPICS_DEFAULT = "_confluent.*,__confluent.*"
      + ",_schemas,__consumer_offsets,__transaction_state,connect-configs,connect-offsets,"
      + "connect-status,connect-statuses";
  public static final String KSQL_READONLY_TOPICS_DOC = "Comma-separated list of topics that "
      + "should be marked as read-only. Entries in the list may be literal topic names or "
      + "[Java regular expressions](https://docs.oracle.com/javase/8/docs/api/java/util/regex/"
      + "Pattern.html). "
      + "For example, `_confluent.*` will match any topic whose name starts with the `_confluent`)."
      + "\nRead-only topics cannot be modified by any KSQL command."
      + "\nThe default value marks known system topics from Kafka and Confluent products as "
      + "read-only."
      + "\nKSQL also marks its own internal topics as read-only. This is not controlled by this "
      + "config.";

  public static final String KSQL_TIMESTAMP_THROW_ON_INVALID = "ksql.timestamp.throw.on.invalid";
  public static final Boolean KSQL_TIMESTAMP_THROW_ON_INVALID_DEFAULT = false;
  public static final String KSQL_TIMESTAMP_THROW_ON_INVALID_DOC = "If an incoming message "
      + "contains an invalid timestamp, ksqlDB will log a warning and continue. To disable this "
      + "behavior, and instead throw an exception to ensure that no data is missed, set "
      + "ksql.timestamp.throw.on.invalid to true.";

  public static final String KSQL_ERROR_CLASSIFIER_REGEX_PREFIX = "ksql.error.classifier.regex";
  public static final String KSQL_ERROR_CLASSIFIER_REGEX_PREFIX_DOC = "Any configuration with the "
      + "regex prefix will create a new classifier that will be configured to classify anything "
      + "that matches the content as the specified type. The value must match "
      + "<TYPE><whitespace><REGEX> (for example " + KSQL_ERROR_CLASSIFIER_REGEX_PREFIX + ".invalid"
      + "=\"USER .*InvalidTopicException.*\"). The type can be one of "
      + GrammaticalJoiner.or().join(Arrays.stream(QueryError.Type.values()))
      + " and the regex pattern will be matched against the error class name and message of any "
      + "uncaught error and subsequent error causes in the Kafka Streams applications.";

<<<<<<< HEAD
  public static final String KSQL_CREATE_OR_REPLACE_ENABLED = "ksql.create.or.replace.enabled";
  public static final Boolean KSQL_CREATE_OR_REPLACE_ENABLED_DEFAULT = true;
  public static final String KSQL_CREATE_OR_REPLACE_ENABLED_DOC =
      "Feature flag for CREATE OR REPLACE";

  public static final String KSQL_METASTORE_BACKUP_LOCATION = "ksql.metastore.backup.location";
  public static final String KSQL_METASTORE_BACKUP_LOCATION_DEFAULT = "";
  public static final String KSQL_METASTORE_BACKUP_LOCATION_DOC = "Specify the directory where "
      + "KSQL metastore backup files are located.";

  public static final String KSQL_SUPPRESS_ENABLED = "ksql.suppress.enabled";
  public static final Boolean KSQL_SUPPRESS_ENABLED_DEFAULT = false;
  public static final String KSQL_SUPPRESS_ENABLED_DOC =
      "Feature flag for suppression, specifically EMIT FINAL";

  public static final String KSQL_SUPPRESS_BUFFER_SIZE_BYTES = "ksql.suppress.buffer.size.bytes";
  public static final Long KSQL_SUPPRESS_BUFFER_SIZE_BYTES_DEFAULT = -1L;
  public static final String KSQL_SUPPRESS_BUFFER_SIZE_BYTES_DOC =
      "Bound the number of bytes that the buffer can use for suppression. Negative size means the"
      + " buffer will be unbounded. If the maximum capacity is exceeded, the query will be"
      + " terminated";

  public static final String KSQL_QUERY_RETRY_BACKOFF_INITIAL_MS
      = "ksql.query.retry.backoff.initial.ms";
  public static final Long KSQL_QUERY_RETRY_BACKOFF_INITIAL_MS_DEFAULT = 15000L;
  public static final String KSQL_QUERY_RETRY_BACKOFF_INITIAL_MS_DOC = "The initial amount of time "
      + "to wait before attempting to retry a persistent query in ERROR state.";

  public static final String KSQL_QUERY_RETRY_BACKOFF_MAX_MS = "ksql.query.retry.backoff.max.ms";
  public static final Long KSQL_QUERY_RETRY_BACKOFF_MAX_MS_DEFAULT = 900000L;
  public static final String KSQL_QUERY_RETRY_BACKOFF_MAX_MS_DOC = "The maximum amount of time "
      + "to wait before attempting to retry a persistent query in ERROR state.";

  public static final String KSQL_QUERY_ERROR_MAX_QUEUE_SIZE = "ksql.query.error.max.queue.size";
  public static final Integer KSQL_QUERY_ERROR_MAX_QUEUE_SIZE_DEFAULT = 10;
  public static final String KSQL_QUERY_ERROR_MAX_QUEUE_SIZE_DOC = "The maximum number of "
      + "error messages (per query) to hold in the internal query errors queue and display"
      + "in the query description when executing the `EXPLAIN <query>` command.";

  public static final String KSQL_QUERY_STATUS_RUNNING_THRESHOLD_SECS =
      "ksql.query.status.running.threshold.seconds";
  private static final Integer KSQL_QUERY_STATUS_RUNNING_THRESHOLD_SECS_DEFAULT = 300;
  private static final String KSQL_QUERY_STATUS_RUNNING_THRESHOLD_SECS_DOC = "Amount of time in "
      + "seconds to wait before setting a restarted query status as healthy (or running).";

  public static final String KSQL_PROPERTIES_OVERRIDES_DENYLIST =
      "ksql.properties.overrides.denylist";
  private static final String KSQL_PROPERTIES_OVERRIDES_DENYLIST_DOC = "Comma-separated list of "
      + "properties that KSQL users cannot override.";

  public static final String KSQL_VARIABLE_SUBSTITUTION_ENABLE
      = "ksql.variable.substitution.enable";
  public static final boolean KSQL_VARIABLE_SUBSTITUTION_ENABLE_DEFAULT = true;
  public static final String KSQL_VARIABLE_SUBSTITUTION_ENABLE_DOC
      = "Enable variable substitution on SQL statements.";
=======
  public static final String KSQL_WEBSOCKET_CONNECTION_MAX_TIMEOUT_MS
      = "ksql.websocket.connection.max.timeout.ms";
  public static final long KSQL_WEBSOCKET_CONNECTION_MAX_TIMEOUT_MS_DEFAULT = 3600000;
  public static final String KSQL_WEBSOCKET_CONNECTION_MAX_TIMEOUT_MS_DOC
      = "If this config is set to a positive number, then ksqlDB will terminate websocket"
      + " connections after a timeout. The timeout will be the lower of the auth token's "
      + "lifespan (if present) and the value of this config. If this config is set to 0, then "
      + "ksqlDB will not close websockets even if the token has an expiration time.";
>>>>>>> 283f5bc1

  private enum ConfigGeneration {
    LEGACY,
    CURRENT
  }

  public static final Collection<CompatibilityBreakingConfigDef> COMPATIBLY_BREAKING_CONFIG_DEFS
      = ImmutableList.of(new CompatibilityBreakingConfigDef(
          KSQL_STRING_CASE_CONFIG_TOGGLE,
          Type.BOOLEAN,
          false,
          true,
          Importance.LOW,
          Optional.empty(),
          KSQL_STRING_CASE_CONFIG_TOGGLE_DOC
      ));

  public static class CompatibilityBreakingConfigDef {

    private final String name;
    private final ConfigDef.Type type;
    private final Object defaultValueLegacy;
    private final Object defaultValueCurrent;
    private final ConfigDef.Importance importance;
    private final String documentation;
    private final Optional<SemanticVersion> since;
    private final Validator validator;

    CompatibilityBreakingConfigDef(
        final String name,
        final ConfigDef.Type type,
        final Object defaultValueLegacy,
        final Object defaultValueCurrent,
        final ConfigDef.Importance importance,
        final Optional<SemanticVersion> since,
        final String documentation
    ) {
      this(
          name,
          type,
          defaultValueLegacy,
          defaultValueCurrent,
          importance,
          documentation,
          since,
          null);
    }

    CompatibilityBreakingConfigDef(
        final String name,
        final ConfigDef.Type type,
        final Object defaultValueLegacy,
        final Object defaultValueCurrent,
        final ConfigDef.Importance importance,
        final String documentation,
        final Optional<SemanticVersion> since,
        final Validator validator
    ) {
      this.name = Objects.requireNonNull(name, "name");
      this.type = Objects.requireNonNull(type, "type");
      this.defaultValueLegacy = defaultValueLegacy;
      this.defaultValueCurrent = defaultValueCurrent;
      this.importance = Objects.requireNonNull(importance, "importance");
      this.documentation = Objects.requireNonNull(documentation, "documentation");
      this.since = Objects.requireNonNull(since, "since");
      this.validator = validator;
    }

    public String getName() {
      return this.name;
    }

    public Optional<SemanticVersion> since() {
      return since;
    }

    public Object getCurrentDefaultValue() {
      return defaultValueCurrent;
    }

    private void define(final ConfigDef configDef, final Object defaultValue) {
      configDef.define(name, type, defaultValue, validator, importance, documentation);
    }

    void defineLegacy(final ConfigDef configDef) {
      define(configDef, defaultValueLegacy);
    }

    void defineCurrent(final ConfigDef configDef) {
      define(configDef, defaultValueCurrent);
    }
  }

  private static final Collection<CompatibilityBreakingStreamsConfig>
      COMPATIBILITY_BREAKING_STREAMS_CONFIGS = ImmutableList.of(
          // Turn on optimizations by default, unless the user explicitly disables in config:
          new CompatibilityBreakingStreamsConfig(
            StreamsConfig.TOPOLOGY_OPTIMIZATION_CONFIG,
            StreamsConfig.OPTIMIZE,
            StreamsConfig.OPTIMIZE)
  );

  private static final class CompatibilityBreakingStreamsConfig {
    final String name;
    final Object defaultValueLegacy;
    final Object defaultValueCurrent;

    CompatibilityBreakingStreamsConfig(final String name, final Object defaultValueLegacy,
        final Object defaultValueCurrent) {
      this.name = Objects.requireNonNull(name);
      if (!StreamsConfig.configDef().names().contains(name)) {
        throw new IllegalArgumentException(
            String.format("%s is not a valid streams config", name));
      }
      this.defaultValueLegacy = defaultValueLegacy;
      this.defaultValueCurrent = defaultValueCurrent;
    }

    String getName() {
      return this.name;
    }
  }

  public static final ConfigDef CURRENT_DEF = buildConfigDef(ConfigGeneration.CURRENT);
  public static final ConfigDef LEGACY_DEF = buildConfigDef(ConfigGeneration.LEGACY);
  public static final Set<String> SSL_CONFIG_NAMES = sslConfigNames();

  private static ConfigDef configDef(final ConfigGeneration generation) {
    return generation == ConfigGeneration.CURRENT ? CURRENT_DEF : LEGACY_DEF;
  }

  // CHECKSTYLE_RULES.OFF: MethodLength
  private static ConfigDef buildConfigDef(final ConfigGeneration generation) {
    final ConfigDef configDef = new ConfigDef()
        .define(
            KSQL_SERVICE_ID_CONFIG,
            ConfigDef.Type.STRING,
            KSQL_SERVICE_ID_DEFAULT,
            ConfigDef.Importance.MEDIUM,
            "Indicates the ID of the ksql service. It will be used as prefix for "
                + "all implicitly named resources created by this instance in Kafka. "
                + "By convention, the id should end in a seperator character of some form, e.g. "
                + "a dash or underscore, as this makes identifiers easier to read."
        )
        .define(
            KSQL_TRANSIENT_QUERY_NAME_PREFIX_CONFIG,
            ConfigDef.Type.STRING,
            KSQL_TRANSIENT_QUERY_NAME_PREFIX_DEFAULT,
            ConfigDef.Importance.MEDIUM,
            "Second part of the prefix for transient queries. For instance if "
            + "the prefix is transient_ the query name would be "
            + "ksql_transient_4120896722607083946_1509389010601 where 'ksql_' is the first prefix"
            + " and '_transient' is the second part of the prefix for the query id the third and "
            + "4th parts are a random long value and the current timestamp. "
        ).define(
            KSQL_OUTPUT_TOPIC_NAME_PREFIX_CONFIG,
            ConfigDef.Type.STRING,
            "",
            ConfigDef.Importance.LOW,
            KSQL_OUTPUT_TOPIC_NAME_PREFIX_DOCS
        ).define(
            SINK_WINDOW_CHANGE_LOG_ADDITIONAL_RETENTION_MS_PROPERTY,
            ConfigDef.Type.LONG,
            KsqlConstants.defaultSinkWindowChangeLogAdditionalRetention,
            ConfigDef.Importance.MEDIUM,
            "The default window change log additional retention time. This "
            + "is a streams config value which will be added to a windows maintainMs to ensure "
            + "data is not deleted from the log prematurely. Allows for clock drift. "
            + "Default is 1 day"
        ).define(
            SCHEMA_REGISTRY_URL_PROPERTY,
            ConfigDef.Type.STRING,
            "",
            new ConfigDef.NonNullValidator(),
            ConfigDef.Importance.MEDIUM,
            "The URL for the schema registry"
        ).define(
            CONNECT_URL_PROPERTY,
            ConfigDef.Type.STRING,
            DEFAULT_CONNECT_URL,
            Importance.MEDIUM,
            "The URL for the connect deployment, defaults to http://localhost:8083"
        ).define(
            CONNECT_WORKER_CONFIG_FILE_PROPERTY,
            ConfigDef.Type.STRING,
            "",
            Importance.LOW,
            "The path to a connect worker configuration file. An empty value for this configuration"
                + "will prevent connect from starting up embedded within KSQL. For more information"
                + " on configuring connect, see "
                + "https://docs.confluent.io/current/connect/userguide.html#configuring-workers."
        ).define(
            KSQL_ENABLE_UDFS,
            ConfigDef.Type.BOOLEAN,
            true,
            ConfigDef.Importance.MEDIUM,
            "Whether or not custom UDF jars found in the ext dir should be loaded. Default is true "
        ).define(
            KSQL_COLLECT_UDF_METRICS,
            ConfigDef.Type.BOOLEAN,
            false,
            ConfigDef.Importance.LOW,
            "Whether or not metrics should be collected for custom udfs. Default is false. Note: "
                + "this will add some overhead to udf invocation. It is recommended that this "
                + " be set to false in production."
        ).define(
            KSQL_EXT_DIR,
            ConfigDef.Type.STRING,
            DEFAULT_EXT_DIR,
            ConfigDef.Importance.LOW,
            "The path to look for and load extensions such as UDFs from."
        ).define(
            KSQL_INTERNAL_TOPIC_REPLICAS_PROPERTY,
            Type.SHORT,
            (short) 1,
            ConfigDef.Importance.MEDIUM,
            "The replication factor for the internal topics of KSQL server."
        ).define(
            KSQL_INTERNAL_TOPIC_MIN_INSYNC_REPLICAS_PROPERTY,
            Type.SHORT,
            (short) 1,
            ConfigDef.Importance.MEDIUM,
            "The minimum number of insync replicas for the internal topics of KSQL server."
        ).define(
            KSQL_UDF_SECURITY_MANAGER_ENABLED,
            ConfigDef.Type.BOOLEAN,
            true,
            ConfigDef.Importance.LOW,
            "Enable the security manager for UDFs. Default is true and will stop UDFs from"
               + " calling System.exit or executing processes"
        ).define(
            KSQL_INSERT_INTO_VALUES_ENABLED,
            Type.BOOLEAN,
            true,
            ConfigDef.Importance.LOW,
            "Enable the INSERT INTO ... VALUES functionality."
        ).define(
            KSQL_SECURITY_EXTENSION_CLASS,
            Type.CLASS,
            KSQL_SECURITY_EXTENSION_DEFAULT,
            ConfigDef.Importance.LOW,
            KSQL_SECURITY_EXTENSION_DOC
        ).define(
            KSQL_KEY_FORMAT_ENABLED,
            Type.BOOLEAN,
            KSQL_KEY_FORMAT_ENABLED_DEFAULT,
            ConfigDef.Importance.LOW,
            KSQL_KEY_FORMAT_ENABLED_DOC
        ).define(
            KSQL_DEFAULT_KEY_FORMAT_CONFIG,
            Type.STRING,
            KSQL_DEFAULT_KEY_FORMAT_DEFAULT,
            ConfigDef.Importance.LOW,
            KSQL_DEFAULT_KEY_FORMAT_DOC
        ).define(
            KSQL_DEFAULT_VALUE_FORMAT_CONFIG,
            Type.STRING,
            null,
            ConfigDef.Importance.LOW,
            KSQL_DEFAULT_VALUE_FORMAT_DOC
        ).define(
            KSQL_WRAP_SINGLE_VALUES,
            ConfigDef.Type.BOOLEAN,
            null,
            ConfigDef.Importance.LOW,
            "Controls how KSQL will serialize a value whose schema contains only a "
                + "single column. The setting only sets the default for `CREATE STREAM`, "
                + "`CREATE TABLE`, `CREATE STREAM AS SELECT`, `CREATE TABLE AS SELECT` and "
                + "`INSERT INTO` statements, where `WRAP_SINGLE_VALUE` is not provided explicitly "
                + "in the statement." + System.lineSeparator()
                + "When set to true, KSQL will persist the single column nested with a STRUCT, "
                + "for formats that support them. When set to false KSQL will persist "
                + "the column as the anonymous values." + System.lineSeparator()
                + "For example, if the value contains only a single column 'FOO INT' and the "
                + "format is JSON,  and this setting is `false`, then KSQL will persist the value "
                + "as an unnamed JSON number, e.g. '10'. Where as, if this setting is `true`, KSQL "
                + "will persist the value as a JSON document with a single numeric property, "
                + "e.g. '{\"FOO\": 10}." + System.lineSeparator()
                + "Note: the DELIMITED format ignores this setting as it does not support the "
                + "concept of a STRUCT, record or object."
        ).define(
            KSQL_CUSTOM_METRICS_TAGS,
            ConfigDef.Type.STRING,
            "",
            ConfigDef.Importance.LOW,
            KSQL_CUSTOM_METRICS_TAGS_DOC
        ).define(
            KSQL_CUSTOM_METRICS_EXTENSION,
            ConfigDef.Type.CLASS,
            null,
            ConfigDef.Importance.LOW,
            KSQL_CUSTOM_METRICS_EXTENSION_DOC
        ).define(
            KSQL_ENABLE_TOPIC_ACCESS_VALIDATOR,
            Type.STRING,
            KSQL_ACCESS_VALIDATOR_AUTO,
            ValidString.in(
                KSQL_ACCESS_VALIDATOR_ON,
                KSQL_ACCESS_VALIDATOR_OFF,
                KSQL_ACCESS_VALIDATOR_AUTO
            ),
            ConfigDef.Importance.LOW,
            KSQL_ACCESS_VALIDATOR_DOC
        ).define(METRIC_REPORTER_CLASSES_CONFIG,
            Type.LIST,
            "",
            Importance.LOW,
            METRIC_REPORTER_CLASSES_DOC
        ).define(
            KSQL_PULL_QUERIES_ENABLE_CONFIG,
            Type.BOOLEAN,
            KSQL_QUERY_PULL_ENABLE_DEFAULT,
            Importance.LOW,
            KSQL_QUERY_PULL_ENABLE_DOC
        ).define(
            KSQL_QUERY_PULL_ENABLE_STANDBY_READS,
            Type.BOOLEAN,
            KSQL_QUERY_PULL_ENABLE_STANDBY_READS_DEFAULT,
            Importance.MEDIUM,
            KSQL_QUERY_PULL_ENABLE_STANDBY_READS_DOC
        ).define(
            KSQL_QUERY_PULL_MAX_ALLOWED_OFFSET_LAG_CONFIG,
            Type.LONG,
            KSQL_QUERY_PULL_MAX_ALLOWED_OFFSET_LAG_DEFAULT,
            zeroOrPositive(),
            Importance.MEDIUM,
            KSQL_QUERY_PULL_MAX_ALLOWED_OFFSET_LAG_DOC
        ).define(
            KSQL_PERSISTENT_QUERY_NAME_PREFIX_CONFIG,
            Type.STRING,
            KSQL_PERSISTENT_QUERY_NAME_PREFIX_DEFAULT,
            Importance.LOW,
            KSQL_PERSISTENT_QUERY_NAME_PREFIX_DOC
        ).define(
            KSQL_ACTIVE_PERSISTENT_QUERY_LIMIT_CONFIG,
            Type.INT,
            KSQL_ACTIVE_PERSISTENT_QUERY_LIMIT_DEFAULT,
            Importance.MEDIUM,
            KSQL_ACTIVE_PERSISTENT_QUERY_LIMIT_DOC
        ).define(
            KSQL_SHUTDOWN_TIMEOUT_MS_CONFIG,
            Type.LONG,
            KSQL_SHUTDOWN_TIMEOUT_MS_DEFAULT,
            Importance.MEDIUM,
            KSQL_SHUTDOWN_TIMEOUT_MS_DOC
        ).define(
            KSQL_AUTH_CACHE_EXPIRY_TIME_SECS,
            Type.LONG,
            KSQL_AUTH_CACHE_EXPIRY_TIME_SECS_DEFAULT,
            Importance.LOW,
            KSQL_AUTH_CACHE_EXPIRY_TIME_SECS_DOC
        ).define(
            KSQL_AUTH_CACHE_MAX_ENTRIES,
            Type.LONG,
            KSQL_AUTH_CACHE_MAX_ENTRIES_DEFAULT,
            Importance.LOW,
            KSQL_AUTH_CACHE_MAX_ENTRIES_DOC
        ).define(
            KSQL_HIDDEN_TOPICS_CONFIG,
            Type.LIST,
            KSQL_HIDDEN_TOPICS_DEFAULT,
            ConfigValidators.validRegex(),
            Importance.LOW,
            KSQL_HIDDEN_TOPICS_DOC
        ).define(
            KSQL_READONLY_TOPICS_CONFIG,
            Type.LIST,
            KSQL_READONLY_TOPICS_DEFAULT,
            ConfigValidators.validRegex(),
            Importance.LOW,
            KSQL_READONLY_TOPICS_DOC
        )
        .define(
            KSQL_TIMESTAMP_THROW_ON_INVALID,
            Type.BOOLEAN,
            KSQL_TIMESTAMP_THROW_ON_INVALID_DEFAULT,
            Importance.MEDIUM,
            KSQL_TIMESTAMP_THROW_ON_INVALID_DOC
        )
        .define(
            KSQL_QUERY_PULL_METRICS_ENABLED,
            Type.BOOLEAN,
            false,
            Importance.LOW,
            KSQL_QUERY_PULL_METRICS_ENABLED_DOC
        )
        .define(
            KSQL_QUERY_PULL_MAX_QPS_CONFIG,
            Type.INT,
            KSQL_QUERY_PULL_MAX_QPS_DEFAULT,
            Importance.LOW,
            KSQL_QUERY_PULL_MAX_QPS_DOC
        )
        .define(
            KSQL_QUERY_PULL_THREAD_POOL_SIZE_CONFIG,
            Type.INT,
            KSQL_QUERY_PULL_THREAD_POOL_SIZE_DEFAULT,
            Importance.LOW,
            KSQL_QUERY_PULL_THREAD_POOL_SIZE_DOC
        )
        .define(
            KSQL_ERROR_CLASSIFIER_REGEX_PREFIX,
            Type.STRING,
            "",
            Importance.LOW,
            KSQL_ERROR_CLASSIFIER_REGEX_PREFIX_DOC
        )
        .define(
<<<<<<< HEAD
            KSQL_CREATE_OR_REPLACE_ENABLED,
            Type.BOOLEAN,
            KSQL_CREATE_OR_REPLACE_ENABLED_DEFAULT,
            Importance.LOW,
            KSQL_CREATE_OR_REPLACE_ENABLED_DOC
        )
        .define(
            KSQL_METASTORE_BACKUP_LOCATION,
            Type.STRING,
            KSQL_METASTORE_BACKUP_LOCATION_DEFAULT,
            Importance.LOW,
            KSQL_METASTORE_BACKUP_LOCATION_DOC
        )
        .define(
            KSQL_SUPPRESS_ENABLED,
            Type.BOOLEAN,
            KSQL_SUPPRESS_ENABLED_DEFAULT,
            Importance.LOW,
            KSQL_SUPPRESS_ENABLED_DOC
        )
        .define(
            KSQL_QUERY_RETRY_BACKOFF_INITIAL_MS,
            Type.LONG,
            KSQL_QUERY_RETRY_BACKOFF_INITIAL_MS_DEFAULT,
            Importance.LOW,
            KSQL_QUERY_RETRY_BACKOFF_INITIAL_MS_DOC
        )
        .define(
            KSQL_QUERY_RETRY_BACKOFF_MAX_MS,
            Type.LONG,
            KSQL_QUERY_RETRY_BACKOFF_MAX_MS_DEFAULT,
            Importance.LOW,
            KSQL_QUERY_RETRY_BACKOFF_MAX_MS_DOC
        )
        .define(
            KSQL_QUERY_ERROR_MAX_QUEUE_SIZE,
            Type.INT,
            KSQL_QUERY_ERROR_MAX_QUEUE_SIZE_DEFAULT,
            Importance.LOW,
            KSQL_QUERY_ERROR_MAX_QUEUE_SIZE_DOC
        )
        .define(
            KSQL_SUPPRESS_BUFFER_SIZE_BYTES,
            Type.LONG,
            KSQL_SUPPRESS_BUFFER_SIZE_BYTES_DEFAULT,
            Importance.LOW,
            KSQL_SUPPRESS_BUFFER_SIZE_BYTES_DOC
        )
        .define(
            KSQL_PROPERTIES_OVERRIDES_DENYLIST,
            Type.LIST,
            "",
            Importance.LOW,
            KSQL_PROPERTIES_OVERRIDES_DENYLIST_DOC
        )
        .define(
            KSQL_QUERY_STATUS_RUNNING_THRESHOLD_SECS,
            Type.INT,
            KSQL_QUERY_STATUS_RUNNING_THRESHOLD_SECS_DEFAULT,
            Importance.LOW,
            KSQL_QUERY_STATUS_RUNNING_THRESHOLD_SECS_DOC
        )
        .define(
            KSQL_VARIABLE_SUBSTITUTION_ENABLE,
            Type.BOOLEAN,
            KSQL_VARIABLE_SUBSTITUTION_ENABLE_DEFAULT,
            Importance.LOW,
            KSQL_VARIABLE_SUBSTITUTION_ENABLE_DOC
=======
            KSQL_WEBSOCKET_CONNECTION_MAX_TIMEOUT_MS,
            Type.LONG,
            KSQL_WEBSOCKET_CONNECTION_MAX_TIMEOUT_MS_DEFAULT,
            Importance.LOW,
            KSQL_WEBSOCKET_CONNECTION_MAX_TIMEOUT_MS_DOC
>>>>>>> 283f5bc1
        )
        .withClientSslSupport();

    for (final CompatibilityBreakingConfigDef compatibilityBreakingConfigDef
        : COMPATIBLY_BREAKING_CONFIG_DEFS) {
      if (generation == ConfigGeneration.CURRENT) {
        compatibilityBreakingConfigDef.defineCurrent(configDef);
      } else {
        compatibilityBreakingConfigDef.defineLegacy(configDef);
      }
    }
    return configDef;
  }
  // CHECKSTYLE_RULES.ON: MethodLength

  private static final class ConfigValue {
    final ConfigItem configItem;
    final String key;
    final Object value;

    private ConfigValue(final ConfigItem configItem, final String key, final Object value) {
      this.configItem = configItem;
      this.key = key;
      this.value = value;
    }

    private boolean isResolved() {
      return configItem.isResolved();
    }

    private String convertToObfuscatedString() {
      return configItem.convertToString(value);
    }
  }

  private static void applyStreamsConfig(
      final Map<String, ?> props,
      final Map<String, ConfigValue> streamsConfigProps) {
    props.entrySet()
        .stream()
        .map(e -> resolveStreamsConfig(e.getKey(), e.getValue()))
        .filter(Optional::isPresent)
        .map(Optional::get)
        .forEach(
            configValue -> streamsConfigProps.put(configValue.key, configValue));
  }

  private static Optional<ConfigValue> resolveStreamsConfig(
      final String maybePrefixedKey,
      final Object value) {
    final String key = maybePrefixedKey.startsWith(KSQL_STREAMS_PREFIX)
        ? maybePrefixedKey.substring(KSQL_STREAMS_PREFIX.length()) : maybePrefixedKey;

    if (key.startsWith(KsqlConfig.KSQL_CONFIG_PROPERTY_PREFIX)) {
      return Optional.empty();
    }

    return new KsqlConfigResolver().resolve(maybePrefixedKey, false)
        .map(configItem -> new ConfigValue(configItem, key, configItem.parseValue(value)));
  }

  private static Map<String, ConfigValue> buildStreamingConfig(
      final Map<String, ?> baseStreamConfig,
      final Map<String, ?> overrides) {
    final Map<String, ConfigValue> streamConfigProps = new HashMap<>();
    applyStreamsConfig(baseStreamConfig, streamConfigProps);
    applyStreamsConfig(overrides, streamConfigProps);
    return ImmutableMap.copyOf(streamConfigProps);
  }

  private final Map<String, ConfigValue> ksqlStreamConfigProps;

  public KsqlConfig(final Map<?, ?> props) {
    this(ConfigGeneration.CURRENT, props);
  }

  private KsqlConfig(final ConfigGeneration generation, final Map<?, ?> props) {
    super(configDef(generation), props);

    final Map<String, Object> streamsConfigDefaults = new HashMap<>();
    streamsConfigDefaults.put(StreamsConfig.COMMIT_INTERVAL_MS_CONFIG, KsqlConstants
        .defaultCommitIntervalMsConfig);
    streamsConfigDefaults.put(
        StreamsConfig.CACHE_MAX_BYTES_BUFFERING_CONFIG, KsqlConstants
            .defaultCacheMaxBytesBufferingConfig);
    streamsConfigDefaults.put(StreamsConfig.NUM_STREAM_THREADS_CONFIG, KsqlConstants
        .defaultNumberOfStreamsThreads);
    if (!getBooleanConfig(FAIL_ON_DESERIALIZATION_ERROR_CONFIG, false)) {
      streamsConfigDefaults.put(
          StreamsConfig.DEFAULT_DESERIALIZATION_EXCEPTION_HANDLER_CLASS_CONFIG,
          LogMetricAndContinueExceptionHandler.class
      );
    }
    streamsConfigDefaults.put(
        StreamsConfig.DEFAULT_PRODUCTION_EXCEPTION_HANDLER_CLASS_CONFIG,
        ProductionExceptionHandlerUtil.getHandler(
            getBooleanConfig(FAIL_ON_PRODUCTION_ERROR_CONFIG, true))
    );
    COMPATIBILITY_BREAKING_STREAMS_CONFIGS.forEach(
        config -> streamsConfigDefaults.put(
            config.name,
            generation == ConfigGeneration.CURRENT
                ? config.defaultValueCurrent : config.defaultValueLegacy));
    this.ksqlStreamConfigProps = buildStreamingConfig(streamsConfigDefaults, originals());
  }

  private boolean getBooleanConfig(final String config, final boolean defaultValue) {
    final Object value = originals().get(config);
    if (value == null) {
      return defaultValue;
    }
    return Boolean.parseBoolean(value.toString());
  }

  private KsqlConfig(final ConfigGeneration generation,
                     final Map<String, ?> values,
                     final Map<String, ConfigValue> ksqlStreamConfigProps) {
    super(configDef(generation), values);
    this.ksqlStreamConfigProps = ksqlStreamConfigProps;
  }

  public Map<String, Object> getKsqlStreamConfigProps(final String applicationId) {
    final Map<String, Object> map = new HashMap<>(getKsqlStreamConfigProps());
    map.put(
        MetricCollectors.RESOURCE_LABEL_PREFIX
            + StreamsConfig.APPLICATION_ID_CONFIG,
        applicationId
    );
    map.putAll(addConfluentMetricsContextConfigsKafka(Collections.emptyMap()));
    return Collections.unmodifiableMap(map);
  }

  public Map<String, Object> getKsqlStreamConfigProps() {
    final Map<String, Object> map = new HashMap<>();
    for (final ConfigValue config : ksqlStreamConfigProps.values()) {
      map.put(config.key, config.value);
    }
    return Collections.unmodifiableMap(map);
  }

  public Map<String, Object> getKsqlAdminClientConfigProps() {
    final Map<String, Object> map = new HashMap<>();
    map.putAll(getConfigsFor(AdminClientConfig.configNames()));
    map.putAll(addConfluentMetricsContextConfigsKafka(Collections.emptyMap()));
    return Collections.unmodifiableMap(map);
  }

  public Map<String, Object> getProducerClientConfigProps() {
    final Map<String, Object> map = new HashMap<>();
    map.putAll(getConfigsFor(ProducerConfig.configNames()));
    map.putAll(addConfluentMetricsContextConfigsKafka(Collections.emptyMap()));
    return Collections.unmodifiableMap(map);
  }

  public Map<String, Object> addConfluentMetricsContextConfigsKafka(
      final Map<String,Object> props
  ) {
    final Map<String, Object> updatedProps = new HashMap<>(props);
    final AppInfoParser.AppInfo appInfo = new AppInfoParser.AppInfo(System.currentTimeMillis());
    updatedProps.putAll(getConfigsForPrefix(REPORTER_CONFIGS_PREFIXES));
    updatedProps.put(MetricCollectors.RESOURCE_LABEL_VERSION, appInfo.getVersion());
    updatedProps.put(MetricCollectors.RESOURCE_LABEL_COMMIT_ID, appInfo.getCommitId());
    return updatedProps;
  }

  public Map<String, Object> getProcessingLogConfigProps() {
    return getConfigsFor(ProcessingLogConfig.configNames());
  }

  private Map<String, Object> getConfigsFor(final Set<String> configs) {
    final Map<String, Object> props = new HashMap<>();
    ksqlStreamConfigProps.values().stream()
        .filter(configValue -> configs.contains(configValue.key))
        .forEach(configValue -> props.put(configValue.key, configValue.value));
    return Collections.unmodifiableMap(props);
  }

  private Map<String, Object> getConfigsForPrefix(final Set<String> configs) {
    final Map<String, Object> props = new HashMap<>();
    ksqlStreamConfigProps.values().stream()
        .filter(configValue -> configs.stream().anyMatch(configValue.key::startsWith))
        .forEach(configValue -> props.put(configValue.key, configValue.value));
    return Collections.unmodifiableMap(props);
  }

  public Map<String, Object> getKsqlFunctionsConfigProps(final String functionName) {
    final Map<String, Object> udfProps = originalsWithPrefix(
        KSQL_FUNCTIONS_PROPERTY_PREFIX + functionName.toLowerCase(), false);

    final Map<String, Object> globals = originalsWithPrefix(
        KSQ_FUNCTIONS_GLOBAL_PROPERTY_PREFIX, false);

    udfProps.putAll(globals);

    return udfProps;
  }

  private Map<String, String> getKsqlConfigPropsWithSecretsObfuscated() {
    final Map<String, String> props = new HashMap<>();

    originalsWithPrefix(KSQL_FUNCTIONS_PROPERTY_PREFIX, false)
        .forEach((key, value) -> props.put(key, "[hidden]"));

    configDef(ConfigGeneration.CURRENT).names().stream()
        .filter(key -> !SSL_CONFIG_NAMES.contains(key))
        .forEach(
            key -> props.put(key, ConfigDef.convertToString(values().get(key), typeOf(key))));

    return Collections.unmodifiableMap(props);
  }

  private Map<String, String> getKsqlStreamConfigPropsWithSecretsObfuscated() {
    final Map<String, String> props = new HashMap<>();
    // build a properties map with obfuscated values for sensitive configs.
    // Obfuscation is handled by ConfigDef.convertToString
    ksqlStreamConfigProps.values().stream()
        // we must only return props for which we could resolve
        .filter(ConfigValue::isResolved)
        .forEach(
            configValue -> props.put(
                configValue.key,
                configValue.convertToObfuscatedString()));
    return Collections.unmodifiableMap(props);
  }

  public Map<String, String> getAllConfigPropsWithSecretsObfuscated() {
    final Map<String, String> allPropsCleaned = new HashMap<>();
    // build a properties map with obfuscated values for sensitive configs.
    // Obfuscation is handled by ConfigDef.convertToString
    allPropsCleaned.putAll(getKsqlConfigPropsWithSecretsObfuscated());
    allPropsCleaned.putAll(
        getKsqlStreamConfigPropsWithSecretsObfuscated().entrySet().stream().collect(
            Collectors.toMap(
                e -> KSQL_STREAMS_PREFIX + e.getKey(), Map.Entry::getValue
            )
        )
    );
    return Collections.unmodifiableMap(allPropsCleaned);
  }

  public KsqlConfig cloneWithPropertyOverwrite(final Map<String, ?> props) {
    final Map<String, Object> cloneProps = new HashMap<>(originals());
    cloneProps.putAll(props);
    final Map<String, ConfigValue> streamConfigProps =
        buildStreamingConfig(getKsqlStreamConfigProps(), props);

    return new KsqlConfig(ConfigGeneration.CURRENT, cloneProps, streamConfigProps);
  }

  public KsqlConfig overrideBreakingConfigsWithOriginalValues(final Map<String, ?> props) {
    final KsqlConfig originalConfig = new KsqlConfig(ConfigGeneration.LEGACY, props);
    final Map<String, Object> mergedProperties = new HashMap<>(originals());
    COMPATIBLY_BREAKING_CONFIG_DEFS.stream()
        .map(CompatibilityBreakingConfigDef::getName)
        .forEach(
            k -> mergedProperties.put(k, originalConfig.get(k)));
    final Map<String, ConfigValue> mergedStreamConfigProps
        = new HashMap<>(this.ksqlStreamConfigProps);
    COMPATIBILITY_BREAKING_STREAMS_CONFIGS.stream()
        .map(CompatibilityBreakingStreamsConfig::getName)
        .forEach(
            k -> mergedStreamConfigProps.put(k, originalConfig.ksqlStreamConfigProps.get(k)));
    return new KsqlConfig(ConfigGeneration.LEGACY, mergedProperties, mergedStreamConfigProps);
  }

  public Map<String, String> getStringAsMap(final String key) {
    final String value = getString(key).trim();
    try {
      return value.equals("")
          ? Collections.emptyMap()
          : Splitter.on(",").trimResults().withKeyValueSeparator(":").split(value);
    } catch (final IllegalArgumentException e) {
      throw new KsqlException(
          String.format(
              "Invalid config value for '%s'. value: %s. reason: %s",
              key,
              value,
              e.getMessage()));
    }
  }

  private static Set<String> sslConfigNames() {
    final ConfigDef sslConfig = new ConfigDef();
    SslConfigs.addClientSslSupport(sslConfig);
    return sslConfig.names();
  }
}<|MERGE_RESOLUTION|>--- conflicted
+++ resolved
@@ -310,7 +310,6 @@
       + " and the regex pattern will be matched against the error class name and message of any "
       + "uncaught error and subsequent error causes in the Kafka Streams applications.";
 
-<<<<<<< HEAD
   public static final String KSQL_CREATE_OR_REPLACE_ENABLED = "ksql.create.or.replace.enabled";
   public static final Boolean KSQL_CREATE_OR_REPLACE_ENABLED_DEFAULT = true;
   public static final String KSQL_CREATE_OR_REPLACE_ENABLED_DOC =
@@ -366,7 +365,6 @@
   public static final boolean KSQL_VARIABLE_SUBSTITUTION_ENABLE_DEFAULT = true;
   public static final String KSQL_VARIABLE_SUBSTITUTION_ENABLE_DOC
       = "Enable variable substitution on SQL statements.";
-=======
   public static final String KSQL_WEBSOCKET_CONNECTION_MAX_TIMEOUT_MS
       = "ksql.websocket.connection.max.timeout.ms";
   public static final long KSQL_WEBSOCKET_CONNECTION_MAX_TIMEOUT_MS_DEFAULT = 3600000;
@@ -375,7 +373,6 @@
       + " connections after a timeout. The timeout will be the lower of the auth token's "
       + "lifespan (if present) and the value of this config. If this config is set to 0, then "
       + "ksqlDB will not close websockets even if the token has an expiration time.";
->>>>>>> 283f5bc1
 
   private enum ConfigGeneration {
     LEGACY,
@@ -784,7 +781,6 @@
             KSQL_ERROR_CLASSIFIER_REGEX_PREFIX_DOC
         )
         .define(
-<<<<<<< HEAD
             KSQL_CREATE_OR_REPLACE_ENABLED,
             Type.BOOLEAN,
             KSQL_CREATE_OR_REPLACE_ENABLED_DEFAULT,
@@ -853,13 +849,13 @@
             KSQL_VARIABLE_SUBSTITUTION_ENABLE_DEFAULT,
             Importance.LOW,
             KSQL_VARIABLE_SUBSTITUTION_ENABLE_DOC
-=======
+        )
+        .define(
             KSQL_WEBSOCKET_CONNECTION_MAX_TIMEOUT_MS,
             Type.LONG,
             KSQL_WEBSOCKET_CONNECTION_MAX_TIMEOUT_MS_DEFAULT,
             Importance.LOW,
             KSQL_WEBSOCKET_CONNECTION_MAX_TIMEOUT_MS_DOC
->>>>>>> 283f5bc1
         )
         .withClientSslSupport();
 
