<?xml version="1.0" encoding="UTF-8"?>
<project xmlns="http://maven.apache.org/POM/4.0.0"
         xmlns:xsi="http://www.w3.org/2001/XMLSchema-instance"
         xsi:schemaLocation="http://maven.apache.org/POM/4.0.0 http://maven.apache.org/xsd/maven-4.0.0.xsd">
    <modelVersion>4.0.0</modelVersion>

    <parent>
        <groupId>io.confluent</groupId>
        <artifactId>common</artifactId>
        <version>3.3.0</version>
    </parent>

    <groupId>io.confluent.ksql</groupId>
    <artifactId>ksql-parent</artifactId>
    <packaging>pom</packaging>
    <version>0.1-SNAPSHOT</version>
    <modules>
        <module>ksql-core</module>
        <module>ksql-cli</module>
        <module>ksql-examples</module>
        <module>ksql-rest-app</module>
    </modules>
    
    <repositories>
        <repository>
            <id>confluent</id>
            <url>http://packages.confluent.io/maven/</url>
        </repository>
    </repositories>

    <properties>
        <airlift.version>0.29</airlift.version>
        <airline.version>2.2.0</airline.version>
        <antlr.version>4.7</antlr.version>
        <arg.version>0.1-SNAPSHOT</arg.version>
        <avro.version>1.8.1</avro.version>
        <csv.version>1.4</csv.version>
        <docker.registry></docker.registry>
        <docker.tag>${project.version}</docker.tag>
        <guava.version>21.0</guava.version>
        <inject.version>1</inject.version>
        <janino.version>3.0.7</janino.version>
        <java.version>1.8</java.version>
        <jline.version>3.3.1</jline.version>
        <jna.version>4.4.0</jna.version>
        <jsr305.version>3.0.2</jsr305.version>
        <really.executable.jar.version>1.5.0</really.executable.jar.version>
        <licenses.version>4.0.0-SNAPSHOT</licenses.version>
        <exec-maven-plugin.version>1.2.1</exec-maven-plugin.version>
<<<<<<< HEAD
        <dockerfile-maven-plugin.version>1.3.4</dockerfile-maven-plugin.version>
=======
        <generext.version>1.0.2</generext.version>
>>>>>>> c9104260
    </properties>

    <dependencyManagement>
        <dependencies>

            <!-- Cross-submodule dependencies -->
            <dependency>
                <groupId>io.confluent.ksql</groupId>
                <artifactId>ksql-cli</artifactId>
                <version>${project.version}</version>
            </dependency>

            <dependency>
                <groupId>io.confluent.ksql</groupId>
                <artifactId>ksql-core</artifactId>
                <version>${project.version}</version>
            </dependency>

            <dependency>
                <groupId>io.confluent.ksql</groupId>
                <artifactId>ksql-examples</artifactId>
                <version>${project.version}</version>
            </dependency>

            <dependency>
                <groupId>io.confluent.ksql</groupId>
                <artifactId>ksql-rest-app</artifactId>
                <version>${project.version}</version>
            </dependency>
            <!-- End cross-submodule dependencies -->

            <!-- Confluent dependencies -->
            <dependency>
                <groupId>io.confluent</groupId>
                <artifactId>kafka-connect-avro-converter</artifactId>
                <version>${confluent.version}</version>
            </dependency>

            <dependency>
                <groupId>io.confluent</groupId>
                <artifactId>kafka-json-serializer</artifactId>
                <version>${confluent.version}</version>
            </dependency>

            <dependency>
                <groupId>io.confluent</groupId>
                <artifactId>rest-utils</artifactId>
                <version>${confluent.version}</version>
            </dependency>

            <dependency>
                <groupId>io.confluent.avro</groupId>
                <artifactId>avro-random-generator</artifactId>
                <version>${arg.version}</version>
            </dependency>
            <!-- End Confluent dependencies -->

            <dependency>
                <groupId>com.github.rvesse</groupId>
                <artifactId>airline</artifactId>
                <version>${airline.version}</version>
            </dependency>

            <dependency>
                <groupId>com.google.code.findbugs</groupId>
                <artifactId>jsr305</artifactId>
                <version>${jsr305.version}</version>
            </dependency>

            <dependency>
                <groupId>com.google.guava</groupId>
                <artifactId>guava</artifactId>
                <version>${guava.version}</version>
            </dependency>

            <dependency>
                <groupId>io.airlift</groupId>
                <artifactId>slice</artifactId>
                <version>${airlift.version}</version>
            </dependency>

            <dependency>
                <groupId>javax.inject</groupId>
                <artifactId>javax.inject</artifactId>
                <version>${inject.version}</version>
            </dependency>

            <dependency>
                <groupId>net.java.dev.jna</groupId>
                <artifactId>jna</artifactId>
                <version>${jna.version}</version>
            </dependency>

            <dependency>
                <groupId>org.antlr</groupId>
                <artifactId>antlr4-runtime</artifactId>
                <version>${antlr.version}</version>
            </dependency>

            <dependency>
                <groupId>org.apache.avro</groupId>
                <artifactId>avro</artifactId>
                <version>${avro.version}</version>
            </dependency>

            <dependency>
                <groupId>org.apache.commons</groupId>
                <artifactId>commons-csv</artifactId>
                <version>${csv.version}</version>
            </dependency>

            <dependency>
                <groupId>org.codehaus.janino</groupId>
                <artifactId>janino</artifactId>
                <version>${janino.version}</version>
            </dependency>

            <dependency>
                <groupId>org.jline</groupId>
                <artifactId>jline</artifactId>
                <version>${jline.version}</version>
            </dependency>
        </dependencies>
    </dependencyManagement>

    <dependencies>
        <!-- Every child project uses slf4j/log4j for logging, might as well just include them here automatically -->
        <dependency>
            <groupId>org.slf4j</groupId>
            <artifactId>slf4j-api</artifactId>
        </dependency>

        <dependency>
            <groupId>org.slf4j</groupId>
            <artifactId>slf4j-log4j12</artifactId>
        </dependency>
    </dependencies>

    <build>
        <pluginManagement>
            <plugins>
                <plugin>
                    <artifactId>maven-assembly-plugin</artifactId>
                    <configuration>
                        <descriptors>
                            <descriptor>src/assembly/package.xml</descriptor>
                        </descriptors>
                    </configuration>
                </plugin>
                
                <plugin>
                    <groupId>org.apache.maven.plugins</groupId>
                    <artifactId>maven-checkstyle-plugin</artifactId>
                    <configuration>
                        <failsOnError>false</failsOnError>
                        <failOnViolation>false</failOnViolation>
                    </configuration>
                </plugin>

                <plugin>
                    <groupId>net.alchim31.maven</groupId>
                    <artifactId>scala-maven-plugin</artifactId>
                    <version>3.2.1</version>
                </plugin>
            </plugins>
        </pluginManagement>

        <plugins>
            <plugin>
                <groupId>org.apache.maven.plugins</groupId>
                <artifactId>maven-compiler-plugin</artifactId>
                <configuration>
                    <source>${java.version}</source>
                    <target>${java.version}</target>
                </configuration>
            </plugin>

            <plugin>
                <groupId>org.apache.maven.plugins</groupId>
                <artifactId>maven-checkstyle-plugin</artifactId>
                <configuration>
                    <suppressionsLocation>checkstyle/suppressions.xml</suppressionsLocation>
                </configuration>
            </plugin>
        </plugins>
    </build>
</project><|MERGE_RESOLUTION|>--- conflicted
+++ resolved
@@ -7,7 +7,7 @@
     <parent>
         <groupId>io.confluent</groupId>
         <artifactId>common</artifactId>
-        <version>3.3.0</version>
+        <version>4.0.0-SNAPSHOT</version>
     </parent>
 
     <groupId>io.confluent.ksql</groupId>
@@ -47,11 +47,8 @@
         <really.executable.jar.version>1.5.0</really.executable.jar.version>
         <licenses.version>4.0.0-SNAPSHOT</licenses.version>
         <exec-maven-plugin.version>1.2.1</exec-maven-plugin.version>
-<<<<<<< HEAD
         <dockerfile-maven-plugin.version>1.3.4</dockerfile-maven-plugin.version>
-=======
         <generext.version>1.0.2</generext.version>
->>>>>>> c9104260
     </properties>
 
     <dependencyManagement>
