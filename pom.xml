--- conflicted
+++ resolved
@@ -142,16 +142,9 @@
         <jetty.version>9.4.44.v20210927</jetty.version>
         <git-commit-id-plugin.version>4.9.10</git-commit-id-plugin.version>
         <apache.io.version>2.7</apache.io.version>
-<<<<<<< HEAD
         <io.confluent.ksql.version>7.4.0-0</io.confluent.ksql.version>
         <io.confluent.schema-registry.version>7.4.0-543</io.confluent.schema-registry.version>
-        <netty-tcnative-version>2.0.53.Final</netty-tcnative-version>
-=======
-        <io.confluent.ksql.version>7.3.1-0</io.confluent.ksql.version>
-        <io.confluent.schema-registry.version>${confluent.version.range}</io.confluent.schema-registry.version>
-        <io.confluent.confluent-security-plugins.version>${confluent.version.range}</io.confluent.confluent-security-plugins.version>
         <netty-tcnative-version>2.0.54.Final</netty-tcnative-version>
->>>>>>> 3843766d
         <!-- We normally get this from common, but Vertx is built against this -->
         <!-- Note: `netty` depends on `tcnative` and if we bump `netty`
              we might need to bump `tcnative`, too.
