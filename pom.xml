--- conflicted
+++ resolved
@@ -20,7 +20,7 @@
         <module>ksql-examples</module>
         <module>ksql-rest-app</module>
     </modules>
-    
+
     <repositories>
         <repository>
             <id>confluent</id>
@@ -61,7 +61,6 @@
 
     <dependencyManagement>
         <dependencies>
-<<<<<<< HEAD
             <dependency>
                 <!-- Workaround to help with public builds, remove after we release a build-tools artifact. -->
                 <groupId>io.confluent</groupId>
@@ -69,8 +68,6 @@
                 <version>4.0.0-SNAPSHOT</version>
             </dependency>
 
-=======
->>>>>>> bf8a719b
             <!-- Cross-submodule dependencies -->
             <dependency>
                 <groupId>io.confluent.ksql</groupId>
@@ -210,7 +207,7 @@
                         </descriptors>
                     </configuration>
                 </plugin>
-                
+
                 <plugin>
                     <groupId>org.apache.maven.plugins</groupId>
                     <artifactId>maven-checkstyle-plugin</artifactId>
