<?xml version="1.0" encoding="UTF-8"?>
<project xmlns="http://maven.apache.org/POM/4.0.0"
         xmlns:xsi="http://www.w3.org/2001/XMLSchema-instance"
         xsi:schemaLocation="http://maven.apache.org/POM/4.0.0 http://maven.apache.org/xsd/maven-4.0.0.xsd">
    <modelVersion>4.0.0</modelVersion>

    <parent>
        <groupId>io.confluent</groupId>
        <artifactId>rest-utils-parent</artifactId>
<<<<<<< HEAD
        <version>5.0.2-SNAPSHOT</version>
=======
        <version>5.0.1</version>
>>>>>>> 5fc39cb5
    </parent>

    <groupId>io.confluent.ksql</groupId>
    <artifactId>ksql-parent</artifactId>
    <packaging>pom</packaging>
    <name>ksql-parent</name>
<<<<<<< HEAD
    <version>5.0.2-SNAPSHOT</version>
=======
    <version>5.0.1</version>
>>>>>>> 5fc39cb5

    <licenses>
        <license>
            <name>Apache License 2.0</name>
            <url>http://www.apache.org/licenses/LICENSE-2.0.html</url>
            <distribution>repo</distribution>
        </license>
    </licenses>

    <modules>
        <module>ksql-udf</module>
        <module>ksql-common</module>
        <module>ksql-serde</module>
        <module>ksql-metastore</module>
        <module>ksql-parser</module>
        <module>ksql-engine</module>
        <module>ksql-tools</module>
        <module>ksql-cli</module>
        <module>ksql-examples</module>
        <module>ksql-rest-app</module>
        <module>ksql-version-metrics-client</module>
        <module>ksql-console-scripts</module>
        <module>ksql-package</module>
        <module>cp-ksql-cli</module>
        <module>cp-ksql-server</module>
    </modules>

    <repositories>
        <repository>
            <id>confluent</id>
            <url>http://packages.confluent.io/maven/</url>
        </repository>
        <repository>
            <id>confluent-snapshots</id>
            <url>https://s3-us-west-2.amazonaws.com/confluent-snapshots/</url>
        </repository>
    </repositories>

    <pluginRepositories>
        <pluginRepository>
            <id>confluent</id>
            <url>http://packages.confluent.io/maven/</url>
        </pluginRepository>
        <pluginRepository>
            <id>confluent-snapshots</id>
            <url>https://s3-us-west-2.amazonaws.com/confluent-snapshots/</url>
            <snapshots>
                <enabled>true</enabled>
            </snapshots>
        </pluginRepository>
    </pluginRepositories>

    <properties>
        <apache.directory.server.version>2.0.0-M22</apache.directory.server.version>
        <apache.directory.api.version>1.0.0-M33</apache.directory.api.version>
        <confluent.maven.repo>http://packages.confluent.io/maven/</confluent.maven.repo>
        <exec-maven-plugin.version>1.2.1</exec-maven-plugin.version>
        <podam.version>6.0.2.RELEASE</podam.version>
        <airlift.version>0.29</airlift.version>
        <airline.version>2.2.0</airline.version>
        <antlr.version>4.7</antlr.version>
        <csv.version>1.4</csv.version>
        <gson.version>2.8.5</gson.version>
        <guava.version>24.0-jre</guava.version>
        <inject.version>1</inject.version>
        <janino.version>3.0.7</janino.version>
        <jline.version>3.3.1</jline.version>
        <jna.version>4.4.0</jna.version>
        <jsr305.version>3.0.2</jsr305.version>
        <really.executable.jar.version>1.5.0</really.executable.jar.version>
        <generext.version>1.0.2</generext.version>
        <hamcrest.version>1.3</hamcrest.version>
        <avro.random.generator.version>0.2.1</avro.random.generator.version>
    </properties>

    <dependencyManagement>
        <dependencies>
            <!-- Cross-submodule dependencies -->

            <dependency>
                <groupId>io.confluent.ksql</groupId>
                <artifactId>ksql-common</artifactId>
                <version>${project.version}</version>
            </dependency>

            <dependency>
                <groupId>io.confluent.ksql</groupId>
                <artifactId>ksql-udf</artifactId>
                <version>${project.version}</version>
            </dependency>

            <dependency>
                <groupId>io.confluent.ksql</groupId>
                <artifactId>ksql-serde</artifactId>
                <version>${project.version}</version>
            </dependency>

            <dependency>
                <groupId>io.confluent.ksql</groupId>
                <artifactId>ksql-metastore</artifactId>
                <version>${project.version}</version>
            </dependency>

            <dependency>
                <groupId>io.confluent.ksql</groupId>
                <artifactId>ksql-cli</artifactId>
                <version>${project.version}</version>
            </dependency>

            <dependency>
                <groupId>io.confluent.ksql</groupId>
                <artifactId>ksql-engine</artifactId>
                <version>${project.version}</version>
            </dependency>

            <dependency>
                <groupId>io.confluent.ksql</groupId>
                <artifactId>ksql-parser</artifactId>
                <version>${project.version}</version>
            </dependency>

            <dependency>
                <groupId>io.confluent.ksql</groupId>
                <artifactId>ksql-examples</artifactId>
                <version>${project.version}</version>
            </dependency>

            <dependency>
                <groupId>io.confluent.ksql</groupId>
                <artifactId>ksql-rest-app</artifactId>
                <version>${project.version}</version>
            </dependency>

            <dependency>
                <groupId>io.confluent.ksql</groupId>
                <artifactId>ksql-version-metrics-client</artifactId>
                <version>${project.version}</version>
            </dependency>

            <dependency>
                <groupId>io.confluent.ksql</groupId>
                <artifactId>package-ksql</artifactId>
                <version>${project.version}</version>
            </dependency>
            <!-- End cross-submodule dependencies -->

            <!-- Confluent dependencies -->
            <dependency>
                <groupId>io.confluent</groupId>
                <artifactId>kafka-connect-avro-converter</artifactId>
                <version>${confluent.version}</version>
            </dependency>

            <dependency>
                <groupId>io.confluent</groupId>
                <artifactId>kafka-json-serializer</artifactId>
                <version>${confluent.version}</version>
            </dependency>

            <dependency>
                <groupId>io.confluent</groupId>
                <artifactId>rest-utils</artifactId>
                <version>${confluent.version}</version>
            </dependency>

            <dependency>
                <groupId>io.confluent</groupId>
                <artifactId>kafka-avro-serializer</artifactId>
                <version>${confluent.version}</version>
            </dependency>

            <dependency>
                <groupId>io.confluent</groupId>
                <artifactId>kafka-schema-registry-client</artifactId>
                <version>${confluent.version}</version>
            </dependency>

            <dependency>
                <groupId>io.confluent.support</groupId>
                <artifactId>support-metrics-common</artifactId>
                <version>${confluent.version}</version>
            </dependency>

            <!-- End Confluent dependencies -->

            <dependency>
                <groupId>com.github.rvesse</groupId>
                <artifactId>airline</artifactId>
                <version>${airline.version}</version>
            </dependency>

            <dependency>
                <groupId>com.google.code.findbugs</groupId>
                <artifactId>jsr305</artifactId>
                <version>${jsr305.version}</version>
            </dependency>

            <dependency>
                <groupId>com.google.guava</groupId>
                <artifactId>guava</artifactId>
                <version>${guava.version}</version>
            </dependency>

            <dependency>
                <groupId>io.airlift</groupId>
                <artifactId>slice</artifactId>
                <version>${airlift.version}</version>
            </dependency>

            <dependency>
                <groupId>javax.inject</groupId>
                <artifactId>javax.inject</artifactId>
                <version>${inject.version}</version>
            </dependency>

            <dependency>
                <groupId>net.java.dev.jna</groupId>
                <artifactId>jna</artifactId>
                <version>${jna.version}</version>
            </dependency>

            <dependency>
                <groupId>org.antlr</groupId>
                <artifactId>antlr4-runtime</artifactId>
                <version>${antlr.version}</version>
            </dependency>

            <dependency>
                <groupId>org.apache.avro</groupId>
                <artifactId>avro</artifactId>
                <version>${avro.version}</version>
            </dependency>

            <dependency>
                <groupId>org.apache.commons</groupId>
                <artifactId>commons-csv</artifactId>
                <version>${csv.version}</version>
            </dependency>

            <dependency>
                <groupId>com.google.code.gson</groupId>
                <artifactId>gson</artifactId>
                <version>${gson.version}</version>
            </dependency>

            <dependency>
                <groupId>org.codehaus.janino</groupId>
                <artifactId>janino</artifactId>
                <version>${janino.version}</version>
            </dependency>

            <dependency>
                <groupId>org.jline</groupId>
                <artifactId>jline</artifactId>
                <version>${jline.version}</version>
            </dependency>

            <dependency>
                <groupId>com.fasterxml.jackson.core</groupId>
                <artifactId>jackson-databind</artifactId>
                <version>${jackson.version}</version>
            </dependency>
        </dependencies>
    </dependencyManagement>

    <dependencies>
        <!-- Every child project uses slf4j/log4j for logging, might as well just include them here automatically -->
        <dependency>
            <groupId>org.slf4j</groupId>
            <artifactId>slf4j-api</artifactId>
        </dependency>

        <dependency>
            <groupId>org.slf4j</groupId>
            <artifactId>slf4j-log4j12</artifactId>
        </dependency>
    </dependencies>

    <build>
        <pluginManagement>
            <plugins>
                <plugin>
                    <artifactId>maven-assembly-plugin</artifactId>
                    <configuration>
                        <tarLongFileMode>posix</tarLongFileMode>
                        <descriptors>
                            <descriptor>src/assembly/package.xml</descriptor>
                        </descriptors>
                    </configuration>
                </plugin>
                <plugin>
                    <groupId>org.codehaus.mojo</groupId>
                    <artifactId>exec-maven-plugin</artifactId>
                    <version>${exec-maven-plugin.version}</version>
                </plugin>
            </plugins>
        </pluginManagement>

        <plugins>
            <plugin>
                <groupId>org.apache.maven.plugins</groupId>
                <artifactId>maven-checkstyle-plugin</artifactId>
                <configuration>
                    <suppressionsLocation>checkstyle/suppressions.xml</suppressionsLocation>
                </configuration>
            </plugin>
            <plugin>
                <groupId>org.codehaus.mojo</groupId>
                <artifactId>exec-maven-plugin</artifactId>
                <executions>
                    <execution>
                        <goals>
                            <goal>java</goal>
                        </goals>
                    </execution>
                </executions>
            </plugin>
        </plugins>
    </build>
    <reporting>
        <plugins>
            <plugin>
                <groupId>com.github.spotbugs</groupId>
                <artifactId>spotbugs-maven-plugin</artifactId>
                <version>${spotbugs.maven.plugin.version}</version>
                <configuration>
                    <xmlOutput>true</xmlOutput>
                    <excludeFilterFile>findbugs/findbugs-exclude.xml</excludeFilterFile>
                </configuration>
            </plugin>
        </plugins>
    </reporting>
</project><|MERGE_RESOLUTION|>--- conflicted
+++ resolved
@@ -7,23 +7,14 @@
     <parent>
         <groupId>io.confluent</groupId>
         <artifactId>rest-utils-parent</artifactId>
-<<<<<<< HEAD
         <version>5.0.2-SNAPSHOT</version>
-=======
-        <version>5.0.1</version>
->>>>>>> 5fc39cb5
     </parent>
 
     <groupId>io.confluent.ksql</groupId>
     <artifactId>ksql-parent</artifactId>
     <packaging>pom</packaging>
     <name>ksql-parent</name>
-<<<<<<< HEAD
     <version>5.0.2-SNAPSHOT</version>
-=======
-    <version>5.0.1</version>
->>>>>>> 5fc39cb5
-
     <licenses>
         <license>
             <name>Apache License 2.0</name>
