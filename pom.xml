<?xml version="1.0" encoding="UTF-8"?>
<!--
  ~ Copyright 2018 Confluent Inc.
  ~
  ~ Licensed under the Confluent Community License (the "License"); you may not use
  ~ this file except in compliance with the License.  You may obtain a copy of the
  ~ License at
  ~
  ~ http://www.confluent.io/confluent-community-license
  ~
  ~ Unless required by applicable law or agreed to in writing, software
  ~ distributed under the License is distributed on an "AS IS" BASIS, WITHOUT
  ~ WARRANTIES OF ANY KIND, either express or implied.  See the License for the
  ~ specific language governing permissions and limitations under the License.
  -->

<project xmlns="http://maven.apache.org/POM/4.0.0"
         xmlns:xsi="http://www.w3.org/2001/XMLSchema-instance"
         xsi:schemaLocation="http://maven.apache.org/POM/4.0.0 http://maven.apache.org/xsd/maven-4.0.0.xsd">
    <modelVersion>4.0.0</modelVersion>

    <parent>
        <groupId>io.confluent</groupId>
        <artifactId>common</artifactId>
        <version>[6.2.0-0, 6.2.1-0)</version>
    </parent>

    <groupId>io.confluent.ksql</groupId>
    <artifactId>ksqldb-parent</artifactId>
    <packaging>pom</packaging>
    <name>ksqldb-parent</name>
    <version>6.2.0-0</version>

    <licenses>
        <license>
            <name>Confluent Community License</name>
            <url>http://www.confluent.io/confluent-community-license</url>
            <distribution>repo</distribution>
        </license>
    </licenses>

    <modules>
        <module>ksqldb-udf</module>
        <module>ksqldb-common</module>
        <module>ksqldb-udf-quickstart</module>
        <module>ksqldb-serde</module>
        <module>ksqldb-metastore</module>
        <module>ksqldb-execution</module>
        <module>ksqldb-parser</module>
        <module>ksqldb-streams</module>
        <module>ksqldb-engine</module>
        <module>ksqldb-tools</module>
        <module>ksqldb-cli</module>
        <module>ksqldb-examples</module>
        <module>ksqldb-rest-model</module>
        <module>ksqldb-rest-client</module>
        <module>ksqldb-rest-app</module>
        <module>ksqldb-version-metrics-client</module>
        <module>ksqldb-console-scripts</module>
        <module>ksqldb-etc</module>
        <module>ksqldb-package</module>
        <module>ksqldb-test-util</module>
        <module>ksqldb-benchmark</module>
        <module>ksqldb-functional-tests</module>
        <module>ksqldb-rocksdb-config-setter</module>
        <module>ksqldb-docker</module>
        <module>ksqldb-api-reactive-streams-tck</module>
        <module>ksqldb-api-client</module>
        <module>ksqldb-engine-common</module>
    </modules>

    <repositories>
        <repository>
            <id>confluent</id>
            <url>https://packages.confluent.io/maven/</url>
        </repository>
        <repository>
            <id>confluent-snapshots</id>
            <url>https://s3-us-west-2.amazonaws.com/confluent-snapshots/</url>
        </repository>
    </repositories>

    <pluginRepositories>
        <pluginRepository>
            <id>confluent</id>
            <url>https://packages.confluent.io/maven/</url>
        </pluginRepository>
        <pluginRepository>
            <id>confluent-snapshots</id>
            <url>https://s3-us-west-2.amazonaws.com/confluent-snapshots/</url>
            <snapshots>
                <enabled>true</enabled>
            </snapshots>
        </pluginRepository>
    </pluginRepositories>

    <properties>
        <apache.directory.server.version>2.0.0-M22</apache.directory.server.version>
        <apache.directory.api.version>1.0.0-M33</apache.directory.api.version>
        <apache.httpcomponents.version>5.0.1</apache.httpcomponents.version>
        <confluent.maven.repo>https://packages.confluent.io/maven/</confluent.maven.repo>
        <exec-maven-plugin.version>1.2.1</exec-maven-plugin.version>
        <podam.version>6.0.2.RELEASE</podam.version>
        <airlift.version>0.29</airlift.version>
        <airline.version>2.6.0</airline.version>
        <antlr.version>4.7.1</antlr.version>
        <commons-text.version>1.8</commons-text.version>
        <csv.version>1.4</csv.version>
        <lang3.version>3.3.1</lang3.version>
        <guava.version>30.1.1-jre</guava.version>
        <protobuf.version>3.11.1</protobuf.version>
        <retrying.version>2.0.0</retrying.version>
        <inject.version>1</inject.version>
        <janino.version>3.0.7</janino.version>
        <javax-validation.version>2.0.1.Final</javax-validation.version>
        <jline.version>3.13.1</jline.version>
        <jna.version>4.4.0</jna.version>
        <jsr305.version>3.0.2</jsr305.version>
        <maven.plugins.version>3.0.0-M1</maven.plugins.version>
        <really.executable.jar.version>1.5.0</really.executable.jar.version>
        <generext.version>1.0.2</generext.version>
        <avro.random.generator.version>0.2.2</avro.random.generator.version>
        <apache.curator.version>2.9.0</apache.curator.version>
        <wiremock.version>2.24.0</wiremock.version>
        <clearspring-analytics.version>2.9.5</clearspring-analytics.version>
        <icu.version>67.1</icu.version>
        <vertx.version>3.9.7</vertx.version>
        <reactive-streams.version>1.0.3</reactive-streams.version>
        <skip.docker.build>true</skip.docker.build>
        <skip.docker.test>true</skip.docker.test>
        <!-- Temporarily disabling this because it is causing failures in packaging but not CI builds. -->
        <!-- <compile.warnings-flag>-Werror</compile.warnings-flag> -->
        <!-- Only used to provide login module implementation for tests -->
        <jetty.version>9.4.28.v20200408</jetty.version>
        <git-commit-id-plugin.version>2.2.6</git-commit-id-plugin.version>
        <scala.version>2.13.2</scala.version>
        <apache.io.version>2.6</apache.io.version>
        <io.confluent.ksql.version>6.2.0-0</io.confluent.ksql.version>
        <io.confluent.schema-registry.version>${confluent.version.range}</io.confluent.schema-registry.version>
        <netty-tcnative-version>2.0.39.Final</netty-tcnative-version>
        <!-- We normally get this from common, but Vertx is built against 4.1.49.Final -->
        <netty.version>4.1.60.Final</netty.version>
        <!-- This matches the version in common -->
        <netty-codec-http2-version>4.1.60.Final</netty-codec-http2-version>
<<<<<<< HEAD
=======
        <jersey-common>2.34</jersey-common>
>>>>>>> 108269a2
    </properties>

    <dependencyManagement>
        <dependencies>
            <!-- Cross-submodule dependencies -->

            <dependency>
                <groupId>org.apache.kafka</groupId>
                <artifactId>kafka-streams</artifactId>
                <version>${kafka.version}</version>
            </dependency>

            <dependency>
                <groupId>org.apache.kafka</groupId>
                <artifactId>kafka-streams-test-utils</artifactId>
                <version>${kafka.version}</version>
            </dependency>

            <dependency>
                <groupId>io.confluent.ksql</groupId>
                <artifactId>ksqldb-common</artifactId>
                <version>${io.confluent.ksql.version}</version>
            </dependency>

            <dependency>
                <groupId>io.confluent.ksql</groupId>
                <artifactId>ksqldb-engine-common</artifactId>
                <version>${io.confluent.ksql.version}</version>
            </dependency>

            <dependency>
                <groupId>io.confluent.ksql</groupId>
                <artifactId>ksqldb-udf</artifactId>
                <version>${io.confluent.ksql.version}</version>
            </dependency>

            <dependency>
                <groupId>io.confluent.ksql</groupId>
                <artifactId>ksqldb-serde</artifactId>
                <version>${io.confluent.ksql.version}</version>
            </dependency>

            <dependency>
                <groupId>io.confluent.ksql</groupId>
                <artifactId>ksqldb-metastore</artifactId>
                <version>${io.confluent.ksql.version}</version>
            </dependency>

            <dependency>
                <groupId>io.confluent.ksql</groupId>
                <artifactId>ksqldb-cli</artifactId>
                <version>${io.confluent.ksql.version}</version>
            </dependency>

            <dependency>
                <groupId>io.confluent.ksql</groupId>
                <artifactId>ksqldb-engine</artifactId>
                <version>${io.confluent.ksql.version}</version>
            </dependency>

            <dependency>
                <groupId>io.confluent.ksql</groupId>
                <artifactId>ksqldb-execution</artifactId>
                <version>${io.confluent.ksql.version}</version>
            </dependency>

            <dependency>
                <groupId>io.confluent.ksql</groupId>
                <artifactId>ksqldb-parser</artifactId>
                <version>${io.confluent.ksql.version}</version>
            </dependency>

            <dependency>
                <groupId>io.confluent.ksql</groupId>
                <artifactId>ksqldb-streams</artifactId>
                <version>${io.confluent.ksql.version}</version>
            </dependency>

            <dependency>
                <groupId>io.confluent.ksql</groupId>
                <artifactId>ksqldb-examples</artifactId>
                <version>${io.confluent.ksql.version}</version>
            </dependency>

            <dependency>
                <groupId>io.confluent.ksql</groupId>
                <artifactId>ksqldb-rest-model</artifactId>
                <version>${io.confluent.ksql.version}</version>
            </dependency>

            <dependency>
                <groupId>io.confluent.ksql</groupId>
                <artifactId>ksqldb-rest-client</artifactId>
                <version>${io.confluent.ksql.version}</version>
            </dependency>

            <dependency>
                <groupId>io.confluent.ksql</groupId>
                <artifactId>ksqldb-rest-app</artifactId>
                <version>${io.confluent.ksql.version}</version>
            </dependency>

            <dependency>
                <groupId>io.confluent.ksql</groupId>
                <artifactId>ksqldb-functional-tests</artifactId>
                <version>${io.confluent.ksql.version}</version>
            </dependency>

            <dependency>
                <groupId>io.confluent.ksql</groupId>
                <artifactId>ksqldb-version-metrics-client</artifactId>
                <version>${io.confluent.ksql.version}</version>
            </dependency>

            <dependency>
                <groupId>io.confluent.ksql</groupId>
                <artifactId>package-ksql</artifactId>
                <version>${io.confluent.ksql.version}</version>
            </dependency>

            <dependency>
                <groupId>io.confluent.ksql</groupId>
                <artifactId>ksqldb-api-reactive-streams-tck</artifactId>
                <version>${io.confluent.ksql.version}</version>
            </dependency>

            <dependency>
                <groupId>io.confluent.ksql</groupId>
                <artifactId>ksqldb-api-client</artifactId>
                <version>${io.confluent.ksql.version}</version>
            </dependency>
            <!-- End cross-submodule dependencies -->

            <!-- Confluent dependencies -->
            <dependency>
                <groupId>io.confluent</groupId>
                <artifactId>kafka-connect-avro-converter</artifactId>
                <version>${io.confluent.schema-registry.version}</version>
            </dependency>

            <dependency>
                <groupId>io.confluent</groupId>
                <artifactId>kafka-json-serializer</artifactId>
                <version>${io.confluent.schema-registry.version}</version>
            </dependency>

            <dependency>
                <groupId>io.confluent</groupId>
                <artifactId>kafka-avro-serializer</artifactId>
                <version>${io.confluent.schema-registry.version}</version>
            </dependency>

            <dependency>
                <groupId>io.confluent</groupId>
                <artifactId>kafka-schema-registry-client</artifactId>
                <version>${io.confluent.schema-registry.version}</version>
            </dependency>

            <dependency>
                <groupId>org.apache.kafka</groupId>
                <artifactId>kafka-log4j-appender</artifactId>
                <version>${kafka.version}</version>
            </dependency>

            <dependency>
                <groupId>io.confluent</groupId>
                <artifactId>common-utils</artifactId>
                <version>${io.confluent.common.version}</version>
            </dependency>

            <dependency>
                <groupId>io.confluent</groupId>
                <artifactId>kafka-json-schema-provider</artifactId>
                <version>${io.confluent.schema-registry.version}</version>
            </dependency>

            <dependency>
                <groupId>io.confluent</groupId>
                <artifactId>kafka-protobuf-provider</artifactId>
                <version>${io.confluent.schema-registry.version}</version>
            </dependency>

            <dependency>
                <groupId>io.confluent</groupId>
                <artifactId>kafka-connect-json-schema-converter</artifactId>
                <version>${io.confluent.schema-registry.version}</version>
            </dependency>

            <dependency>
                <groupId>io.confluent</groupId>
                <artifactId>kafka-connect-protobuf-converter</artifactId>
                <version>${io.confluent.schema-registry.version}</version>
            </dependency>

            <!-- End Confluent dependencies -->

            <dependency>
                <groupId>com.github.rvesse</groupId>
                <artifactId>airline</artifactId>
                <version>${airline.version}</version>
            </dependency>

            <dependency>
                <groupId>com.google.code.findbugs</groupId>
                <artifactId>jsr305</artifactId>
                <version>${jsr305.version}</version>
            </dependency>

            <dependency>
                <groupId>com.google.guava</groupId>
                <artifactId>guava</artifactId>
                <version>${guava.version}</version>
            </dependency>

            <dependency>
                <groupId>com.google.protobuf</groupId>
                <artifactId>protobuf-java</artifactId>
                <version>${protobuf.version}</version>
            </dependency>

            <dependency>
                <groupId>com.google.protobuf</groupId>
                <artifactId>protobuf-java-util</artifactId>
                <version>${protobuf.version}</version>
            </dependency>

            <dependency>
                <groupId>com.github.rholder</groupId>
                <artifactId>guava-retrying</artifactId>
                <version>${retrying.version}</version>
            </dependency>

            <dependency>
                <groupId>io.airlift</groupId>
                <artifactId>slice</artifactId>
                <version>${airlift.version}</version>
            </dependency>

            <dependency>
                <groupId>javax.inject</groupId>
                <artifactId>javax.inject</artifactId>
                <version>${inject.version}</version>
            </dependency>

            <dependency>
                <groupId>net.java.dev.jna</groupId>
                <artifactId>jna</artifactId>
                <version>${jna.version}</version>
            </dependency>

            <dependency>
                <groupId>org.antlr</groupId>
                <artifactId>antlr4-runtime</artifactId>
                <version>${antlr.version}</version>
            </dependency>

            <dependency>
                <groupId>org.apache.avro</groupId>
                <artifactId>avro</artifactId>
                <version>${avro.version}</version>
                <exclusions>
                    <exclusion>
                        <groupId>com.google.guava</groupId>
                        <artifactId>guava</artifactId>
                    </exclusion>
                </exclusions>
            </dependency>

            <dependency>
                <groupId>org.apache.commons</groupId>
                <artifactId>commons-csv</artifactId>
                <version>${csv.version}</version>
            </dependency>

            <dependency>
                <groupId>org.apache.commons</groupId>
                <artifactId>commons-lang3</artifactId>
                <version>${lang3.version}</version>
            </dependency>

            <dependency>
                <groupId>commons-io</groupId>
                <artifactId>commons-io</artifactId>
                <version>${apache.io.version}</version>
            </dependency>

            <dependency>
                <groupId>org.apache.commons</groupId>
                <artifactId>commons-text</artifactId>
                <version>${commons-text.version}</version>
            </dependency>

            <dependency>
                <groupId>org.codehaus.janino</groupId>
                <artifactId>janino</artifactId>
                <version>${janino.version}</version>
            </dependency>

            <dependency>
                <groupId>org.jline</groupId>
                <artifactId>jline</artifactId>
                <version>${jline.version}</version>
            </dependency>

            <dependency>
                <groupId>javax.validation</groupId>
                <artifactId>validation-api</artifactId>
                <version>${javax-validation.version}</version>
            </dependency>

            <dependency>
                <groupId>com.clearspring.analytics</groupId>
                <artifactId>stream</artifactId>
                <version>${clearspring-analytics.version}</version>
            </dependency>

            <dependency>
                <groupId>com.ibm.icu</groupId>
                <artifactId>icu4j</artifactId>
                <version>${icu.version}</version>
            </dependency>

            <!-- We need to fix our Scala versions as otherwise our depdendencies bring in
            different versions via different routes
            https://github.com/confluentinc/common/pull/260 -->
            <dependency>
                <groupId>org.scala-lang</groupId>
                <artifactId>scala-library</artifactId>
                <version>${scala.version}</version>
            </dependency>

            <dependency>
                <groupId>org.scala-lang</groupId>
                <artifactId>scala-reflect</artifactId>
                <version>${scala.version}</version>
            </dependency>

            <!-- Explicitly override all netty artifacts to get the version we want. Doing netty-all
             doesn't seem to correctly override its individual dependencies, so all are enumerated
             here -->
            <dependency>
                <groupId>io.netty</groupId>
                <artifactId>netty-common</artifactId>
                <version>${netty.version}</version>
            </dependency>
            <dependency>
                <groupId>io.netty</groupId>
                <artifactId>netty-buffer</artifactId>
                <version>${netty.version}</version>
            </dependency>
            <dependency>
                <groupId>io.netty</groupId>
                <artifactId>netty-transport</artifactId>
                <version>${netty.version}</version>
            </dependency>
            <dependency>
                <groupId>io.netty</groupId>
                <artifactId>netty-handler</artifactId>
                <version>${netty.version}</version>
            </dependency>
            <dependency>
                <groupId>io.netty</groupId>
                <artifactId>netty-codec</artifactId>
                <version>${netty.version}</version>
            </dependency>
            <dependency>
                <groupId>io.netty</groupId>
                <artifactId>netty-handler-proxy</artifactId>
                <version>${netty.version}</version>
            </dependency>
            <dependency>
                <groupId>io.netty</groupId>
                <artifactId>netty-codec-socks</artifactId>
                <version>${netty.version}</version>
            </dependency>
            <dependency>
                <groupId>io.netty</groupId>
                <artifactId>netty-codec-http</artifactId>
                <version>${netty.version}</version>
            </dependency>
            <dependency>
                <groupId>io.netty</groupId>
                <artifactId>netty-codec-http2</artifactId>
                <version>${netty-codec-http2-version}</version>
            </dependency>
            <dependency>
                <groupId>io.netty</groupId>
                <artifactId>netty-resolver</artifactId>
                <version>${netty.version}</version>
            </dependency>
            <dependency>
                <groupId>io.netty</groupId>
                <artifactId>netty-resolver-dns</artifactId>
                <version>${netty.version}</version>
            </dependency>
            <dependency>
                <groupId>io.netty</groupId>
                <artifactId>netty-codec-dns</artifactId>
                <version>${netty.version}</version>
            </dependency>
            <dependency>
                <groupId>io.netty</groupId>
                <artifactId>netty-transport-native-epoll</artifactId>
                <version>${netty.version}</version>
            </dependency>
            <dependency>
                <groupId>io.netty</groupId>
                <artifactId>netty-transport-native-unix-common</artifactId>
                <version>${netty.version}</version>
            </dependency>
            <dependency>
                <groupId>io.netty</groupId>
                <artifactId>netty-tcnative-boringssl-static</artifactId>
                <version>${netty-tcnative-version}</version>
            </dependency>

            <!-- Required for running tests -->
            <dependency>
                <groupId>junit</groupId>
                <artifactId>junit</artifactId>
                <version>${junit.version}</version>
                <scope>test</scope>
                <exclusions>
                    <exclusion>
                        <groupId>org.hamcrest</groupId>
                        <artifactId>hamcrest-core</artifactId>
                    </exclusion>
                </exclusions>
            </dependency>

            <dependency>
                <groupId>com.google.guava</groupId>
                <artifactId>guava-testlib</artifactId>
                <version>${guava.version}</version>
                <scope>test</scope>
            </dependency>

            <dependency>
                <groupId>com.github.tomakehurst</groupId>
                <artifactId>wiremock-jre8</artifactId>
                <version>${wiremock.version}</version>
                <scope>test</scope>
            </dependency>
        </dependencies>
    </dependencyManagement>

    <dependencies>
        <!-- Every child project uses slf4j/log4j for logging, might as well just include them here automatically -->
        <dependency>
            <groupId>org.slf4j</groupId>
            <artifactId>slf4j-api</artifactId>
        </dependency>

        <dependency>
            <groupId>org.slf4j</groupId>
            <artifactId>slf4j-log4j12</artifactId>
        </dependency>
        <!-- Use a repackaged version of log4j with security patches. Default log4j v1.2 is a transitive dependency of slf4j-log4j12, but it is excluded in common/pom.xml -->
        <dependency>
            <groupId>io.confluent</groupId>
            <artifactId>confluent-log4j</artifactId>
        </dependency>
    </dependencies>

    <build>
        <pluginManagement>
            <plugins>
                <plugin>
                    <artifactId>maven-assembly-plugin</artifactId>
                    <configuration>
                        <tarLongFileMode>posix</tarLongFileMode>
                        <descriptors>
                            <descriptor>src/assembly/package.xml</descriptor>
                        </descriptors>
                    </configuration>
                </plugin>
                <plugin>
                    <groupId>org.codehaus.mojo</groupId>
                    <artifactId>exec-maven-plugin</artifactId>
                    <version>${exec-maven-plugin.version}</version>
                </plugin>
            </plugins>
        </pluginManagement>

        <plugins>
            <plugin>
                <groupId>org.apache.maven.plugins</groupId>
                <artifactId>maven-compiler-plugin</artifactId>
                <configuration>
                    <showWarnings>true</showWarnings>
                    <showDeprecation>true</showDeprecation>
                    <compilerVersion>1.8</compilerVersion>
                    <source>1.8</source>
                    <target>1.8</target>
                    <compilerArgs>
                        <arg>-Xlint:all,-serial,-options,-path</arg>
                        <arg>-parameters</arg>
                        <arg>${compile.warnings-flag}</arg>
                    </compilerArgs>
                </configuration>
            </plugin>

            <plugin>
                <groupId>org.apache.maven.plugins</groupId>
                <artifactId>maven-checkstyle-plugin</artifactId>
                <configuration>
                    <propertiesLocation>checkstyle/checkstyle.properties</propertiesLocation>
                    <suppressionsLocation>checkstyle/suppressions.xml</suppressionsLocation>
                </configuration>
            </plugin>

            <plugin>
                <groupId>org.apache.maven.plugins</groupId>
                <artifactId>maven-surefire-plugin</artifactId>
                <configuration>
                    <systemPropertyVariables>
                        <log4j.configuration>file:${project.basedir}/../ksqldb-test-util/src/main/resources/log4j.properties</log4j.configuration>
                    </systemPropertyVariables>
                    <argLine>-verbose:gc -Xloggc:"${project.build.directory}/gc.log"</argLine>
                </configuration>
            </plugin>

            <plugin>
                <groupId>org.codehaus.mojo</groupId>
                <artifactId>exec-maven-plugin</artifactId>
                <executions>
                    <execution>
                        <goals>
                            <goal>java</goal>
                        </goals>
                    </execution>
                </executions>
            </plugin>

            <plugin>
                <groupId>com.github.spotbugs</groupId>
                <artifactId>spotbugs-maven-plugin</artifactId>
                <version>${spotbugs.maven.plugin.version}</version>
                <configuration>
                    <xmlOutput>true</xmlOutput>
                    <excludeFilterFile>findbugs/findbugs-exclude.xml</excludeFilterFile>
                    <effort>Max</effort>
                    <threshold>Max</threshold>
                    <failOnError>true</failOnError>
                    <includeTests>true</includeTests>
                </configuration>
                <executions>
                    <!--
                    Ensures that FindBugs inspects source code when project is compiled.
                -->
                    <execution>
                        <id>analyze-compile</id>
                        <phase>compile</phase>
                        <goals>
                            <goal>check</goal>
                        </goals>
                    </execution>
                </executions>
            </plugin>

            <plugin>
                <groupId>pl.project13.maven</groupId>
                <artifactId>git-commit-id-plugin</artifactId>
                <version>${git-commit-id-plugin.version}</version>
                <executions>
                    <execution>
                        <goals>
                            <goal>revision</goal>
                        </goals>
                    </execution>
                </executions>
                <configuration>
                    <dotGitDirectory>${project.basedir}/.git</dotGitDirectory>
                    <generateGitPropertiesFile>true</generateGitPropertiesFile>
                    <generateGitPropertiesFilename>${project.build.outputDirectory}/git.properties</generateGitPropertiesFilename>
                </configuration>
            </plugin>
        </plugins>
    </build>
    <reporting>
        <plugins>

        </plugins>
    </reporting>
</project><|MERGE_RESOLUTION|>--- conflicted
+++ resolved
@@ -142,10 +142,7 @@
         <netty.version>4.1.60.Final</netty.version>
         <!-- This matches the version in common -->
         <netty-codec-http2-version>4.1.60.Final</netty-codec-http2-version>
-<<<<<<< HEAD
-=======
         <jersey-common>2.34</jersey-common>
->>>>>>> 108269a2
     </properties>
 
     <dependencyManagement>
