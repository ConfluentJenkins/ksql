--- conflicted
+++ resolved
@@ -283,21 +283,6 @@
             </dependency>
 
             <dependency>
-<<<<<<< HEAD
-=======
-                <groupId>io.confluent.support</groupId>
-                <artifactId>support-metrics-common</artifactId>
-                <version>${kafka.version}</version>
-		<exclusions>
-                    <exclusion>
-                        <groupId>org.slf4j</groupId>
-                        <artifactId>slf4j-log4j12</artifactId>
-                    </exclusion>
-                </exclusions>
-            </dependency>
-
-            <dependency>
->>>>>>> f4d3a434
                 <groupId>org.apache.kafka</groupId>
                 <artifactId>kafka-log4j-appender</artifactId>
                 <version>${kafka.version}</version>
