--- conflicted
+++ resolved
@@ -291,41 +291,25 @@
             <dependency>
                 <groupId>io.confluent</groupId>
                 <artifactId>kafka-connect-avro-converter</artifactId>
-<<<<<<< HEAD
-                <version>7.3.0-745</version>
-=======
                 <version>7.3.0-750</version>
->>>>>>> 69e9a306
             </dependency>
 
             <dependency>
                 <groupId>io.confluent</groupId>
                 <artifactId>kafka-json-serializer</artifactId>
-<<<<<<< HEAD
-                <version>7.3.0-745</version>
-=======
                 <version>7.3.0-750</version>
->>>>>>> 69e9a306
             </dependency>
 
             <dependency>
                 <groupId>io.confluent</groupId>
                 <artifactId>kafka-avro-serializer</artifactId>
-<<<<<<< HEAD
-                <version>7.3.0-745</version>
-=======
                 <version>7.3.0-750</version>
->>>>>>> 69e9a306
             </dependency>
 
             <dependency>
                 <groupId>io.confluent</groupId>
                 <artifactId>kafka-schema-registry-client</artifactId>
-<<<<<<< HEAD
-                <version>7.3.0-745</version>
-=======
                 <version>7.3.0-750</version>
->>>>>>> 69e9a306
             </dependency>
 
             <dependency>
@@ -349,41 +333,25 @@
             <dependency>
                 <groupId>io.confluent</groupId>
                 <artifactId>kafka-json-schema-provider</artifactId>
-<<<<<<< HEAD
-                <version>7.3.0-745</version>
-=======
                 <version>7.3.0-750</version>
->>>>>>> 69e9a306
             </dependency>
 
             <dependency>
                 <groupId>io.confluent</groupId>
                 <artifactId>kafka-protobuf-provider</artifactId>
-<<<<<<< HEAD
-                <version>7.3.0-745</version>
-=======
                 <version>7.3.0-750</version>
->>>>>>> 69e9a306
             </dependency>
 
             <dependency>
                 <groupId>io.confluent</groupId>
                 <artifactId>kafka-connect-json-schema-converter</artifactId>
-<<<<<<< HEAD
-                <version>7.3.0-745</version>
-=======
                 <version>7.3.0-750</version>
->>>>>>> 69e9a306
             </dependency>
 
             <dependency>
                 <groupId>io.confluent</groupId>
                 <artifactId>kafka-connect-protobuf-converter</artifactId>
-<<<<<<< HEAD
-                <version>7.3.0-745</version>
-=======
                 <version>7.3.0-750</version>
->>>>>>> 69e9a306
             </dependency>
 
             <!-- End Confluent dependencies -->
