--- conflicted
+++ resolved
@@ -25,12 +25,6 @@
 import io.confluent.ksql.query.QueryId;
 import io.confluent.ksql.serde.DataSource.DataSourceType;
 import io.confluent.ksql.serde.KsqlTopicSerDe;
-<<<<<<< HEAD
-import io.confluent.ksql.serde.avro.KsqlAvroTopicSerDe;
-=======
-import io.confluent.ksql.services.KafkaTopicClient;
-import io.confluent.ksql.services.ServiceContext;
->>>>>>> 870b0619
 import io.confluent.ksql.structured.QueryContext;
 import io.confluent.ksql.structured.SchemaKStream;
 import io.confluent.ksql.structured.SchemaKTable;
@@ -112,19 +106,6 @@
     final Schema schema = SchemaUtil.removeImplicitRowTimeRowKeyFromSchema(getSchema());
     outputNodeBuilder.withSchema(schema);
 
-<<<<<<< HEAD
-    if (getTopicSerde() instanceof KsqlAvroTopicSerDe) {
-      addAvroSchemaToResultTopic(outputNodeBuilder);
-    }
-=======
-    final int partitions = (Integer) outputProperties.getOrDefault(
-        KsqlConfig.SINK_NUMBER_OF_PARTITIONS_PROPERTY,
-        ksqlConfig.getInt(KsqlConfig.SINK_NUMBER_OF_PARTITIONS_PROPERTY));
-    final short replicas = (Short) outputProperties.getOrDefault(
-        KsqlConfig.SINK_NUMBER_OF_REPLICAS_PROPERTY,
-        ksqlConfig.getShort(KsqlConfig.SINK_NUMBER_OF_REPLICAS_PROPERTY));
->>>>>>> 870b0619
-
     final SchemaKStream<?> result = createOutputStream(
         schemaKStream,
         outputNodeBuilder,
@@ -200,44 +181,8 @@
     return result;
   }
 
-<<<<<<< HEAD
-  private void addAvroSchemaToResultTopic(final Builder builder) {
-    final String schemaFullName = StringUtil.cleanQuotes(
-        outputProperties.get(DdlConfig.VALUE_AVRO_SCHEMA_FULL_NAME).toString());
-    final KsqlAvroTopicSerDe ksqlAvroTopicSerDe =
-        new KsqlAvroTopicSerDe(schemaFullName);
-    builder.withKsqlTopic(new KsqlTopic(
-        getKsqlTopic().getName(),
-        getKsqlTopic().getKafkaTopicName(),
-        ksqlAvroTopicSerDe,
-        true
-    ));
-=======
-  private static void createSinkTopic(
-      final String kafkaTopicName,
-      final KafkaTopicClient kafkaTopicClient,
-      final boolean isCompacted,
-      final int numberOfPartitions,
-      final short numberOfReplications
-  ) {
-    final Map<String, ?> config = isCompacted
-        ? ImmutableMap.of(TopicConfig.CLEANUP_POLICY_CONFIG, TopicConfig.CLEANUP_POLICY_COMPACT)
-        : Collections.emptyMap();
-
-    kafkaTopicClient.createTopic(kafkaTopicName,
-                                 numberOfPartitions,
-                                 numberOfReplications,
-                                 config
-    );
->>>>>>> 870b0619
-  }
-
   public KsqlTopic getKsqlTopic() {
     return ksqlTopic;
-  }
-
-  private KsqlTopicSerDe getTopicSerde() {
-    return ksqlTopic.getKsqlTopicSerDe();
   }
 
   public static class Builder {
