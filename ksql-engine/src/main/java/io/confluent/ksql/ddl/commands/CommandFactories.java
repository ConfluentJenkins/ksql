--- conflicted
+++ resolved
@@ -25,10 +25,7 @@
 import io.confluent.ksql.parser.tree.DropTopic;
 import io.confluent.ksql.parser.tree.RegisterTopic;
 import io.confluent.ksql.parser.tree.SetProperty;
-<<<<<<< HEAD
 import io.confluent.ksql.parser.tree.UnsetProperty;
-=======
->>>>>>> e402d893
 import io.confluent.ksql.serde.DataSource;
 import io.confluent.ksql.util.KafkaTopicClient;
 import io.confluent.ksql.util.KsqlException;
@@ -44,8 +41,7 @@
   public CommandFactories(
       final KafkaTopicClient topicClient,
       final SchemaRegistryClient schemaRegistryClient,
-      final boolean enforceTopicExistence,
-      final Map<String, Object> properties
+      final boolean enforceTopicExistence
   ) {
     factories.put(
         RegisterTopic.class,
@@ -93,16 +89,11 @@
         DropTopic.class, (sqlExpression, ddlStatement, properties) ->
             new DropTopicCommand(((DropTopic) ddlStatement)));
     factories.put(
-<<<<<<< HEAD
-        SetProperty.class, (sqlExpression, ddlStatement) ->
+        SetProperty.class, (sqlExpression, ddlStatement, properties) ->
             new SetPropertyCommand(((SetProperty) ddlStatement), properties));
     factories.put(
-        UnsetProperty.class, (sqlExpression, ddlStatement) ->
+        UnsetProperty.class, (sqlExpression, ddlStatement, properties) ->
             new UnsetPropertyCommand(((UnsetProperty) ddlStatement), properties));
-=======
-        SetProperty.class, (sqlExpression, ddlStatement, properties) ->
-            new SetPropertyCommand((SetProperty) ddlStatement, properties));
->>>>>>> e402d893
   }
 
   @Override
