--- conflicted
+++ resolved
@@ -108,26 +108,8 @@
             schemaRegistryClient,
             dataSource.getKafkaTopicName() + KsqlConstants.SCHEMA_REGISTRY_VALUE_SUFFIX);
       } catch (final Exception e) {
-<<<<<<< HEAD
         throw new KsqlException("Could not clean up the schema registry for topic: "
-            + sourceName, e);
-=======
-        throw new KsqlException("Could not delete the corresponding kafka topic: "
-            + dataSource.getKsqlTopic().getKafkaTopicName(), e);
-      }
-      if (dataSource.getKsqlTopic().getKsqlTopicSerDe().getSerDe()
-          == DataSource.DataSourceSerDe.AVRO) {
-        try {
-          ExecutorUtil.executeWithRetries(
-              () -> schemaRegistryClient.deleteSubject(
-                  dataSource.getKsqlTopic().getKafkaTopicName()
-                      + KsqlConstants.SCHEMA_REGISTRY_VALUE_SUFFIX),
-              ExecutorUtil.RetryBehaviour.ALWAYS);
-        } catch (final Exception e) {
-          throw new KsqlException("Could not clean up the schema registry for topic: "
-              + dataSource.getKsqlTopic().getKafkaTopicName(), e);
-        }
->>>>>>> 71a46031
+            + dataSource.getKafkaTopicName(), e);
       }
     }
   }
