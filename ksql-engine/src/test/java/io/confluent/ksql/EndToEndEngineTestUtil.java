--- conflicted
+++ resolved
@@ -904,15 +904,10 @@
         .put(StreamsConfig.STATE_DIR_CONFIG, TestUtils.tempDirectory().getPath())
         .put(StreamsConfig.APPLICATION_ID_CONFIG, "some.ksql.service.id")
         .put(KsqlConfig.KSQL_SERVICE_ID_CONFIG, "some.ksql.service.id")
-<<<<<<< HEAD
         .put(
             KsqlConfig.KSQL_USE_NAMED_INTERNAL_TOPICS,
             KsqlConfig.KSQL_USE_NAMED_INTERNAL_TOPICS_ON)
         .put(StreamsConfig.TOPOLOGY_OPTIMIZATION, "all");
-=======
-        .put(StreamsConfig.TOPOLOGY_OPTIMIZATION, "all")
-        .put(KsqlConfig.KSQL_USE_NAMED_AVRO_MAPS, true);
->>>>>>> b6efbace
 
       if(additionalConfigs != null){
           mapBuilder.putAll(additionalConfigs);
