--- conflicted
+++ resolved
@@ -371,30 +371,15 @@
     final String insertIntoQuery = "INSERT INTO s1 SELECT col0, col1, col2 FROM test1;";
     givenKafkaTopicsExist("test1");
 
-<<<<<<< HEAD
-    // Then:
-    expectedException.expect(ParseFailedException.class);
-    expectedException.expect(statementText(is("INSERT INTO s1 SELECT col0, col1, col2 FROM test1;")));
-    expectedException.expect(rawMessage(containsString("S1 does not exist.")));
-
-    // When:
-    execute(CREATE_STREAM_TEST1 + insertIntoQuery);
-=======
-    // When:
-    final KsqlStatementException e = assertThrows(
-        KsqlStatementException.class,
-        () -> KsqlEngineTestUtil.execute(
-          ksqlEngine,
-          createStream + "\n " + insertIntoQuery,
-          ksqlConfig,
-          Collections.emptyMap())
+    // When:
+    final ParseFailedException e = assertThrows(
+        ParseFailedException.class,
+        () -> execute(CREATE_STREAM_TEST1 + insertIntoQuery)
     );
 
     // Then:
     assertThat(e, statementText(is("INSERT INTO s1 SELECT col0, col1, col2 FROM test1;")));
-    assertThat(e, rawMessage(is(
-        "Sink does not exist for the INSERT INTO statement: S1")));
->>>>>>> 365b32bc
+    assertThat(e, rawMessage(containsString("S1 does not exist.")));
   }
 
   @Test
@@ -404,34 +389,18 @@
     final String insertIntoQuery = "INSERT INTO s1 SELECT col0, col1, col2 FROM test1;";
     givenKafkaTopicsExist("test1");
 
-<<<<<<< HEAD
-    // Then:
-    expectedException.expect(KsqlStatementException.class);
-    expectedException.expect(rawMessage(is(
+    // When:
+    final KsqlStatementException e = assertThrows(
+        KsqlStatementException.class,
+        () -> execute(CREATE_STREAM_TEST1 + csasQuery + insertIntoQuery)
+    );
+
+    // Then:
+    assertThat(e, rawMessage(is(
         "Incompatible schema between results and sink. Result schema is "
             + "[ROWTIME BIGINT, ROWKEY VARCHAR, COL0 BIGINT, COL1 VARCHAR, COL2 DOUBLE], "
             + "but the sink schema is "
             + "[ROWTIME BIGINT, ROWKEY VARCHAR, COL0 BIGINT, COL1 VARCHAR].")));
-
-    // When:
-    execute(CREATE_STREAM_TEST1 + csasQuery + insertIntoQuery);
-=======
-    // When:
-    final KsqlStatementException e = assertThrows(
-        KsqlStatementException.class,
-        () -> KsqlEngineTestUtil.execute(
-          ksqlEngine,
-          createStream + "\n " + csasQuery + "\n " + insertIntoQuery,
-          ksqlConfig,
-          Collections.emptyMap())
-    );
-
-    // Then:
-    assertThat(e, rawMessage(is(
-        "Incompatible schema between results and sink. Result schema is "
-            + "[COL0 : BIGINT, COL1 : VARCHAR, COL2 : DOUBLE], "
-            + "but the sink schema is [COL0 : BIGINT, COL1 : VARCHAR].")));
->>>>>>> 365b32bc
   }
 
   @Test
@@ -445,28 +414,15 @@
     final String insertIntoQuery = "INSERT INTO T2 SELECT *  FROM T1;";
     givenKafkaTopicsExist("test1");
 
-<<<<<<< HEAD
-    // Then:
-    expectedException.expect(KsqlStatementException.class);
-    expectedException.expect(rawMessage(containsString(
-        "INSERT INTO can only be used to insert into a stream. T2 is a table.")));
-
-    // When:
-    execute(createTable + csasQuery + insertIntoQuery);
-=======
     // When:
     final KsqlStatementException e = assertThrows(
         KsqlStatementException.class,
-        () -> KsqlEngineTestUtil.execute(ksqlEngine,
-        createTable + "\n " + csasQuery + "\n " + insertIntoQuery,
-        ksqlConfig,
-        Collections.emptyMap())
-    );
-
-    // Then:
-    assertThat(e, rawMessage(is(
+        () -> execute(createTable + csasQuery + insertIntoQuery)
+    );
+
+    // Then:
+    assertThat(e, rawMessage(containsString(
         "INSERT INTO can only be used to insert into a stream. T2 is a table.")));
->>>>>>> 365b32bc
   }
 
   @Test
@@ -510,22 +466,15 @@
     givenKafkaTopicsExist("test1");
 
     // When:
-<<<<<<< HEAD
-    execute(createTable + CREATE_STREAM_TEST1 + csasQuery + insertIntoQuery);
-=======
     final KsqlStatementException e = assertThrows(
         KsqlStatementException.class,
-        () -> KsqlEngineTestUtil.execute(ksqlEngine,
-          createTable + "\n " + createStream + "\n " + csasQuery + "\n " + insertIntoQuery,
-          ksqlConfig,
-          Collections.emptyMap())
+        () -> execute(createTable + CREATE_STREAM_TEST1 + csasQuery + insertIntoQuery)
     );
 
     // Then:
     assertThat(e, rawMessage(is(
         "Incompatible data sink and query result. "
             + "Data sink (S2) type is KTABLE but select query result is KSTREAM.")));
->>>>>>> 365b32bc
   }
 
   @Test
@@ -556,16 +505,9 @@
     givenKafkaTopicsExist("test1");
 
     // When:
-<<<<<<< HEAD
-    execute(CREATE_STREAM_TEST1 + csasQuery + insertIntoQuery);
-=======
     final KsqlStatementException e = assertThrows(
         KsqlStatementException.class,
-        () -> KsqlEngineTestUtil.execute(
-          ksqlEngine,
-          createStream + "\n " + csasQuery + "\n " + insertIntoQuery,
-          ksqlConfig,
-          Collections.emptyMap())
+        () -> execute(CREATE_STREAM_TEST1 + csasQuery + insertIntoQuery)
     );
 
     // Then:
@@ -573,7 +515,6 @@
         "Incompatible key fields for sink and results. "
             + "Sink key field is COL0 (type: Schema{INT64}) "
             + "while result key field is null (type: null)")));
->>>>>>> 365b32bc
   }
 
   @Test
@@ -864,16 +805,18 @@
     givenKafkaTopicsExist("test4", "test5");
     execute(CREATE_TABLE_TEST4 + CREATE_TABLE_TEST5);
 
-    // Then:
-    expectedException.expect(KsqlException.class);
-    expectedException.expectMessage(
+    // When:
+    final KsqlException e = assertThrows(
+        (KsqlException.class),
+        () -> execute("CREATE TABLE t1 AS "
+            + "SELECT * FROM test4 JOIN test5 "
+            + "ON test4.col0 = test5.id;")
+    );
+
+    // Then:
+    assertThat(e.getMessage(), containsString(
         "Source table (TEST4) key column (TEST4.ID) is not the column "
-            + "used in the join criteria (TEST4.COL0).");
-
-    // When:
-    execute("CREATE TABLE t1 AS "
-        + "SELECT * FROM test4 JOIN test5 "
-        + "ON test4.col0 = test5.id;");
+            + "used in the join criteria (TEST4.COL0)."));
   }
 
   @Test
@@ -882,16 +825,18 @@
     givenKafkaTopicsExist("test4", "test5");
     execute(CREATE_TABLE_TEST4 + CREATE_TABLE_TEST5);
 
-    // Then:
-    expectedException.expect(KsqlException.class);
-    expectedException.expectMessage(
+    // When:
+    final KsqlException e = assertThrows(
+        (KsqlException.class),
+        () -> execute("CREATE TABLE t1 AS "
+            + "SELECT * FROM test4 JOIN test5 "
+            + "ON test4.id = test5.col0;")
+    );
+
+    // Then:
+    assertThat(e.getMessage(), containsString(
         "Source table (TEST5) key column (TEST5.ID) is not the column "
-            + "used in the join criteria (TEST5.COL0).");
-
-    // When:
-    execute("CREATE TABLE t1 AS "
-        + "SELECT * FROM test4 JOIN test5 "
-        + "ON test4.id = test5.col0;");
+            + "used in the join criteria (TEST5.COL0)."));
   }
 
   @Test
@@ -1013,16 +958,18 @@
     givenKafkaTopicsExist("test4", "test5");
     execute(CREATE_TABLE_TEST4 + CREATE_TABLE_TEST5);
 
-    // Then:
-    expectedException.expect(KsqlException.class);
-    expectedException.expectMessage(
+    // When:
+    final KsqlException e = assertThrows(
+        (KsqlException.class),
+        () -> execute("CREATE TABLE t1 AS "
+            + "SELECT * FROM test4 JOIN test5 "
+            + "ON test4.col0 = test5.id;")
+    );
+
+    // Then:
+    assertThat(e.getMessage(), containsString(
         "Source table (TEST4) key column (ID) is not the column "
-            + "used in the join criteria (TEST4.COL0).");
-
-    // When:
-    execute("CREATE TABLE t1 AS "
-        + "SELECT * FROM test4 JOIN test5 "
-        + "ON test4.col0 = test5.id;");
+            + "used in the join criteria (TEST4.COL0)."));
   }
 
   @Test
@@ -1032,16 +979,18 @@
     givenKafkaTopicsExist("test4", "test5");
     execute(CREATE_TABLE_TEST4 + CREATE_TABLE_TEST5);
 
-    // Then:
-    expectedException.expect(KsqlException.class);
-    expectedException.expectMessage(
+    // When:
+    final KsqlException e = assertThrows(
+        (KsqlException.class),
+        () -> execute("CREATE TABLE t1 AS "
+            + "SELECT * FROM test4 JOIN test5 "
+            + "ON test4.id = test5.col0;")
+    );
+
+    // Then:
+    assertThat(e.getMessage(), containsString(
         "Source table (TEST5) key column (ID) is not the column "
-            + "used in the join criteria (TEST5.COL0).");
-
-    // When:
-    execute("CREATE TABLE t1 AS "
-        + "SELECT * FROM test4 JOIN test5 "
-        + "ON test4.id = test5.col0;");
+            + "used in the join criteria (TEST5.COL0)."));
   }
 
   @Test
