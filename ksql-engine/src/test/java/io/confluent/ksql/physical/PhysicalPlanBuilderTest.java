/**
 * Copyright 2017 Confluent Inc.
 *
 * Licensed under the Apache License, Version 2.0 (the "License"); you may not use this file except
 * in compliance with the License. You may obtain a copy of the License at
 *
 * http://www.apache.org/licenses/LICENSE-2.0
 *
 * Unless required by applicable law or agreed to in writing, software distributed under the License
 * is distributed on an "AS IS" BASIS, WITHOUT WARRANTIES OR CONDITIONS OF ANY KIND, either express
 * or implied. See the License for the specific language governing permissions and limitations under
 * the License.
 **/

package io.confluent.ksql.physical;

import static org.hamcrest.CoreMatchers.equalTo;
import static org.hamcrest.MatcherAssert.assertThat;
import static org.hamcrest.core.IsInstanceOf.instanceOf;

import com.google.common.collect.ImmutableMap;
import io.confluent.kafka.schemaregistry.client.CachedSchemaRegistryClient;
import io.confluent.kafka.schemaregistry.client.MockSchemaRegistryClient;
import io.confluent.kafka.schemaregistry.client.SchemaRegistryClient;
import io.confluent.ksql.KsqlEngine;
import io.confluent.ksql.function.InternalFunctionRegistry;
import io.confluent.ksql.metastore.MetaStore;
import io.confluent.ksql.metastore.MetaStoreImpl;
import io.confluent.ksql.metrics.ConsumerCollector;
import io.confluent.ksql.metrics.ProducerCollector;
import io.confluent.ksql.planner.LogicalPlanNode;
import io.confluent.ksql.planner.plan.KsqlBareOutputNode;
import io.confluent.ksql.planner.plan.KsqlStructuredDataOutputNode;
import io.confluent.ksql.planner.plan.PlanNode;
import io.confluent.ksql.schema.registry.MockSchemaRegistryClientFactory;
import io.confluent.ksql.serde.DataSource;
import io.confluent.ksql.structured.LogicalPlanBuilder;
import io.confluent.ksql.util.FakeKafkaTopicClient;
import io.confluent.ksql.util.KafkaTopicClient;
import io.confluent.ksql.util.KsqlConfig;
import io.confluent.ksql.util.KsqlConstants;
import io.confluent.ksql.util.KsqlException;
import io.confluent.ksql.util.MetaStoreFixture;
import io.confluent.ksql.util.QueryIdGenerator;
import io.confluent.ksql.util.QueryMetadata;
import java.util.Collections;
import java.util.HashMap;
import java.util.LinkedList;
import java.util.List;
import java.util.Map;
import java.util.function.Supplier;

import org.apache.kafka.clients.consumer.ConsumerConfig;
import org.apache.kafka.clients.consumer.ConsumerInterceptor;
import org.apache.kafka.clients.consumer.ConsumerRecords;
import org.apache.kafka.clients.producer.ProducerConfig;
import org.apache.kafka.clients.producer.ProducerInterceptor;
import org.apache.kafka.clients.producer.ProducerRecord;
import org.apache.kafka.clients.producer.RecordMetadata;
import org.apache.kafka.connect.data.Schema;
import org.apache.kafka.streams.KafkaStreams;
import org.apache.kafka.streams.StreamsBuilder;
import org.apache.kafka.streams.StreamsConfig;
import org.junit.Assert;
import org.junit.Before;
import org.junit.Test;

@SuppressWarnings("unchecked")
public class PhysicalPlanBuilderTest {

  private final String simpleSelectFilter = "SELECT col0, col2, col3 FROM test1 WHERE col0 > 100;";
  private PhysicalPlanBuilder physicalPlanBuilder;
  private final MetaStore metaStore = MetaStoreFixture.getNewMetaStore(new InternalFunctionRegistry());
  private LogicalPlanBuilder planBuilder;
  private final Supplier<SchemaRegistryClient> schemaRegistryClientFactory
      = new MockSchemaRegistryClientFactory()::get;
  private final KsqlConfig ksqlConfig = new KsqlConfig(
      ImmutableMap.of(
          ConsumerConfig.BOOTSTRAP_SERVERS_CONFIG, "localhost:9092",
          "commit.interval.ms", 0,
          "cache.max.bytes.buffering", 0,
          "auto.offset.reset", "earliest"));

  // Test implementation of KafkaStreamsBuilder that tracks calls and returned values
  class TestKafkaStreamsBuilder implements KafkaStreamsBuilder {

    class Call {

      public StreamsBuilder builder;
      public StreamsConfig config;
      KafkaStreams kafkaStreams;

      private Call(final StreamsBuilder builder, final StreamsConfig config, final KafkaStreams kafkaStreams) {
        this.builder = builder;
        this.config = config;
        this.kafkaStreams = kafkaStreams;
      }
    }

    private List<Call> calls = new LinkedList<>();

    @Override
    public KafkaStreams buildKafkaStreams(final StreamsBuilder builder, final StreamsConfig conf) {
      final KafkaStreams kafkaStreams = new KafkaStreams(builder.build(), conf);
      calls.add(new Call(builder, conf, kafkaStreams));
      return kafkaStreams;
    }

    List<Call> getCalls() {
      return calls;
    }
  }

  private TestKafkaStreamsBuilder testKafkaStreamsBuilder;

  @Before
  public void before() {
    testKafkaStreamsBuilder = new TestKafkaStreamsBuilder();
    physicalPlanBuilder = buildPhysicalPlanBuilder(Collections.emptyMap());
    planBuilder = new LogicalPlanBuilder(metaStore);
  }

  private PhysicalPlanBuilder buildPhysicalPlanBuilder(final Map<String, Object> overrideProperties) {
    final StreamsBuilder streamsBuilder = new StreamsBuilder();
    final InternalFunctionRegistry functionRegistry = new InternalFunctionRegistry();
    return new PhysicalPlanBuilder(
        streamsBuilder,
        ksqlConfig,
        new FakeKafkaTopicClient(),
        functionRegistry,
        overrideProperties,
        false,
        metaStore,
        schemaRegistryClientFactory,
        new QueryIdGenerator(),
        testKafkaStreamsBuilder
    );

  }

  private QueryMetadata buildPhysicalPlan(final String query) throws Exception {
    final PlanNode logical = planBuilder.buildLogicalPlan(query);
    return physicalPlanBuilder.buildPhysicalPlan(new LogicalPlanNode(query, logical));
  }

  @Test
  public void shouldHaveKStreamDataSource() throws Exception {
    final QueryMetadata metadata = buildPhysicalPlan(simpleSelectFilter);
    assertThat(metadata.getDataSourceType(), equalTo(DataSource.DataSourceType.KSTREAM));
  }

  @Test
  public void shouldHaveOutputNode() throws Exception {
    final QueryMetadata queryMetadata = buildPhysicalPlan(simpleSelectFilter);
    assertThat(queryMetadata.getOutputNode(), instanceOf(KsqlBareOutputNode.class));
  }

  @Test
  public void shouldCreateExecutionPlan() throws Exception {
    final String queryString = "SELECT col0, sum(col3), count(col3) FROM test1 "
        + "WHERE col0 > 100 GROUP BY col0;";
    final QueryMetadata metadata = buildPhysicalPlan(queryString);
    final String planText = metadata.getExecutionPlan();
    final String[] lines = planText.split("\n");
    Assert.assertEquals(" > [ SINK ] Schema: [COL0 : BIGINT, KSQL_COL_1 : DOUBLE"
        + ", KSQL_COL_2 : BIGINT].", lines[0]);
    Assert.assertEquals(
        "\t\t > [ AGGREGATE ] Schema: [KSQL_INTERNAL_COL_0 : BIGINT, KSQL_INTERNAL_COL_1 : DOUBLE, KSQL_AGG_VARIABLE_0 : DOUBLE, KSQL_AGG_VARIABLE_1 : BIGINT].",
        lines[1]);
    Assert.assertEquals(
        "\t\t\t\t > [ PROJECT ] Schema: [KSQL_INTERNAL_COL_0 : BIGINT, KSQL_INTERNAL_COL_1 : DOUBLE, KSQL_INTERNAL_COL_2 : DOUBLE, KSQL_INTERNAL_COL_3 : DOUBLE].",
        lines[2]);
    Assert.assertEquals(
        "\t\t\t\t\t\t > [ FILTER ] Schema: [TEST1.ROWTIME : BIGINT, TEST1.ROWKEY : BIGINT, TEST1.COL0 : BIGINT, TEST1.COL1 : VARCHAR, TEST1.COL2 : VARCHAR, TEST1.COL3 : DOUBLE, TEST1.COL4 : ARRAY<DOUBLE>, TEST1.COL5 : MAP<VARCHAR,DOUBLE>].",
        lines[3]);
    Assert.assertEquals(
        "\t\t\t\t\t\t\t\t > [ SOURCE ] Schema: [TEST1.ROWTIME : BIGINT, TEST1.ROWKEY : BIGINT, TEST1.COL0 : BIGINT, TEST1.COL1 : VARCHAR, TEST1.COL2 : VARCHAR, TEST1.COL3 : DOUBLE, TEST1.COL4 : ARRAY<DOUBLE>, TEST1.COL5 : MAP<VARCHAR,DOUBLE>].",
        lines[4]);
  }

  @Test
  public void shouldCreateExecutionPlanForInsert() throws Exception {
    final String createStream = "CREATE STREAM TEST1 (COL0 BIGINT, COL1 VARCHAR, COL2 DOUBLE) WITH ( "
        + "KAFKA_TOPIC = 'test1', VALUE_FORMAT = 'JSON' );";
    final String csasQuery = "CREATE STREAM s1 WITH (value_format = 'delimited') AS SELECT col0, col1, "
        + "col2 FROM "
        + "test1;";
    final String insertIntoQuery = "INSERT INTO s1 SELECT col0, col1, col2 FROM test1;";
    final KafkaTopicClient kafkaTopicClient = new FakeKafkaTopicClient();
    kafkaTopicClient.createTopic("test1", 1, (short) 1, Collections.emptyMap());
    final KsqlEngine ksqlEngine = new KsqlEngine(
        kafkaTopicClient,
<<<<<<< HEAD
        schemaRegistryClient,
        new MetaStoreImpl(new InternalFunctionRegistry()),
        ksqlConfig);
=======
        schemaRegistryClientFactory,
        new MetaStoreImpl(new InternalFunctionRegistry()));
>>>>>>> 52094a44

    final List<QueryMetadata> queryMetadataList = ksqlEngine.buildMultipleQueries(
        createStream + "\n " + csasQuery + "\n " + insertIntoQuery,
        ksqlConfig,
        Collections.emptyMap());
    Assert.assertTrue(queryMetadataList.size() == 2);
    final String planText = queryMetadataList.get(1).getExecutionPlan();
    final String[] lines = planText.split("\n");
    Assert.assertTrue(lines.length == 3);
    Assert.assertEquals(lines[0],
        " > [ SINK ] Schema: [COL0 : BIGINT, COL1 : VARCHAR, COL2 : DOUBLE].");
    Assert.assertEquals(lines[1],
        "\t\t > [ PROJECT ] Schema: [COL0 : BIGINT, COL1 : VARCHAR, COL2 : DOUBLE].");
    Assert.assertEquals(lines[2],
        "\t\t\t\t > [ SOURCE ] Schema: [TEST1.ROWTIME : BIGINT, TEST1.ROWKEY : VARCHAR, TEST1.COL0 : BIGINT, TEST1.COL1 : VARCHAR, TEST1.COL2 : DOUBLE].");
    assertThat(queryMetadataList.get(1).getOutputNode(),
        instanceOf(KsqlStructuredDataOutputNode.class));
    final KsqlStructuredDataOutputNode ksqlStructuredDataOutputNode = (KsqlStructuredDataOutputNode)
        queryMetadataList.get(1).getOutputNode();
    assertThat(ksqlStructuredDataOutputNode.getKsqlTopic().getKsqlTopicSerDe().getSerDe(),
        equalTo(DataSource.DataSourceSerDe.DELIMITED));
  }

  @Test
  public void shouldFailIfInsertSinkDoesNotExist() throws Exception {
    final String createStream = "CREATE STREAM TEST1 (COL0 BIGINT, COL1 VARCHAR, COL2 DOUBLE) WITH ( "
        + "KAFKA_TOPIC = 'test1', VALUE_FORMAT = 'JSON' );";
    final String insertIntoQuery = "INSERT INTO s1 SELECT col0, col1, col2 FROM test1;";
    final KsqlEngine ksqlEngine = new KsqlEngine(
        new FakeKafkaTopicClient(),
<<<<<<< HEAD
        schemaRegistryClient,
        new MetaStoreImpl(new InternalFunctionRegistry()),
        ksqlConfig);
=======
        schemaRegistryClientFactory,
        new MetaStoreImpl(new InternalFunctionRegistry()));
>>>>>>> 52094a44
    try {
      final List<QueryMetadata> queryMetadataList = ksqlEngine.buildMultipleQueries(
          createStream + "\n " + insertIntoQuery,
          ksqlConfig,
          Collections.emptyMap());
    } catch (final KsqlException ksqlException) {
      assertThat(ksqlException.getMessage(), equalTo("Exception while processing statements "
          + ":Sink, S1, does not exist for the INSERT INTO statement."));
      return;
    }
    Assert.fail();

  }

  @Test
  public void shouldFailInsertIfTheResultSchemaDoesNotMatch() throws Exception {
    final String createStream = "CREATE STREAM TEST1 (COL0 BIGINT, COL1 VARCHAR, COL2 DOUBLE, COL3 "
        + "DOUBLE) "
        + "WITH ( "
        + "KAFKA_TOPIC = 'test1', VALUE_FORMAT = 'JSON' );";
    final String csasQuery = "CREATE STREAM s1 AS SELECT col0, col1, col2 FROM test1;";
    final String insertIntoQuery = "INSERT INTO s1 SELECT col0, col1, col2, col3  FROM test1;";
    final KafkaTopicClient kafkaTopicClient = new FakeKafkaTopicClient();
    kafkaTopicClient.createTopic("test1", 1, (short) 1, Collections.emptyMap());
    final KsqlEngine ksqlEngine = new KsqlEngine(
        kafkaTopicClient,
<<<<<<< HEAD
        schemaRegistryClient,
        new MetaStoreImpl(new InternalFunctionRegistry()),
        ksqlConfig);
=======
        schemaRegistryClientFactory,
        new MetaStoreImpl(new InternalFunctionRegistry()));
>>>>>>> 52094a44

    try {
      final List<QueryMetadata> queryMetadataList = ksqlEngine.buildMultipleQueries(
          createStream + "\n " + csasQuery + "\n " + insertIntoQuery,
          ksqlConfig,
          Collections.emptyMap());
    } catch (final KsqlException ksqlException) {
      assertThat(ksqlException.getMessage(),
          equalTo("Incompatible schema between results and sink. Result schema is [COL0 :"
              + " BIGINT, COL1 : VARCHAR, COL2 : DOUBLE, COL3 : DOUBLE], but the sink schema is [COL0 : BIGINT, COL1 : VARCHAR, COL2 : DOUBLE]."));
      return;
    }
    Assert.fail();
  }

  @Test
  public void shouldCreatePlanForInsertIntoTableFromTable() throws Exception {
    final String createTable = "CREATE TABLE T1 (COL0 BIGINT, COL1 VARCHAR, COL2 DOUBLE, COL3 "
        + "DOUBLE) "
        + "WITH ( "
        + "KAFKA_TOPIC = 'test1', VALUE_FORMAT = 'JSON', KEY = 'COL1' );";
    final String csasQuery = "CREATE TABLE T2 AS SELECT * FROM T1;";
    final String insertIntoQuery = "INSERT INTO T2 SELECT *  FROM T1;";
    final KafkaTopicClient kafkaTopicClient = new FakeKafkaTopicClient();
    kafkaTopicClient.createTopic("test1", 1, (short) 1, Collections.emptyMap());
    final KsqlEngine ksqlEngine = new KsqlEngine(
        kafkaTopicClient,
<<<<<<< HEAD
        schemaRegistryClient,
        new MetaStoreImpl(new InternalFunctionRegistry()),
        ksqlConfig);
=======
        schemaRegistryClientFactory,
        new MetaStoreImpl(new InternalFunctionRegistry()));
>>>>>>> 52094a44

    final List<QueryMetadata> queryMetadataList = ksqlEngine.buildMultipleQueries(
        createTable + "\n " + csasQuery + "\n " + insertIntoQuery,
        ksqlConfig,
        Collections.emptyMap());
    Assert.assertTrue(queryMetadataList.size() == 2);
    final String planText = queryMetadataList.get(1).getExecutionPlan();
    final String[] lines = planText.split("\n");
    assertThat(lines.length, equalTo(2));
    assertThat(lines[0],
        equalTo(" > [ PROJECT ] Schema: [ROWTIME : BIGINT, ROWKEY : VARCHAR, COL0 : "
            + "BIGINT, COL1 : VARCHAR, COL2 : DOUBLE, COL3 : DOUBLE]."));
    assertThat(lines[1],
        equalTo("\t\t > [ SOURCE ] Schema: [T1.ROWTIME : BIGINT, T1.ROWKEY : VARCHAR, "
            + "T1.COL0 : BIGINT, T1.COL1 : VARCHAR, T1.COL2 : DOUBLE, T1.COL3 : "
            + "DOUBLE]."));
  }

  @Test
  public void shouldFailInsertIfTheResultTypesDontMatch() throws Exception {
    final String createTable = "CREATE TABLE T1 (COL0 BIGINT, COL1 VARCHAR, COL2 DOUBLE, COL3 "
        + "DOUBLE) "
        + "WITH ( "
        + "KAFKA_TOPIC = 't1', VALUE_FORMAT = 'JSON', KEY = 'COL1' );";
    final String createStream = "CREATE STREAM S1 (COL0 BIGINT, COL1 VARCHAR, COL2 DOUBLE, COL3 "
        + "DOUBLE) "
        + "WITH ( "
        + "KAFKA_TOPIC = 's1', VALUE_FORMAT = 'JSON' );";
    final String csasQuery = "CREATE STREAM S2 AS SELECT * FROM S1;";
    final String insertIntoQuery = "INSERT INTO S2 SELECT col0, col1, col2, col3 FROM T1;";
    final KafkaTopicClient kafkaTopicClient = new FakeKafkaTopicClient();
    // No need for setting the correct clean up policy in test.
    kafkaTopicClient.createTopic("t1", 1, (short) 1, Collections.emptyMap());
    kafkaTopicClient.createTopic("s1", 1, (short) 1, Collections.emptyMap());
    final KsqlEngine ksqlEngine = new KsqlEngine(
        kafkaTopicClient,
<<<<<<< HEAD
        schemaRegistryClient,
        new MetaStoreImpl(new InternalFunctionRegistry()),
        ksqlConfig);
=======
        schemaRegistryClientFactory,
        new MetaStoreImpl(new InternalFunctionRegistry()));
>>>>>>> 52094a44

    try {
      final List<QueryMetadata> queryMetadataList = ksqlEngine.buildMultipleQueries(
          createTable + "\n " + createStream + "\n " + csasQuery + "\n " + insertIntoQuery,
          ksqlConfig,
          Collections.emptyMap());
    } catch (final KsqlException ksqlException) {
      assertThat(ksqlException.getMessage(), equalTo("Incompatible data sink and query result. "
          + "Data sink (S2) type is KTABLE but select query result is KSTREAM."));
      return;
    }
    Assert.fail();
  }

  @Test
  public void shouldCheckSinkAndResultKeysDoNotMatch() throws Exception {
    final String createStream = "CREATE STREAM TEST1 (COL0 BIGINT, COL1 VARCHAR, COL2 DOUBLE) WITH ( "
        + "KAFKA_TOPIC = 'test1', VALUE_FORMAT = 'JSON' );";
    final String csasQuery = "CREATE STREAM s1 AS SELECT col0, col1, col2 FROM test1 PARTITION BY col0;";
    final String insertIntoQuery = "INSERT INTO s1 SELECT col0, col1, col2 FROM test1 PARTITION BY col0;";
    final KafkaTopicClient kafkaTopicClient = new FakeKafkaTopicClient();
    kafkaTopicClient.createTopic("test1", 1, (short) 1, Collections.emptyMap());
    final KsqlEngine ksqlEngine = new KsqlEngine(
        kafkaTopicClient,
<<<<<<< HEAD
        schemaRegistryClient,
        new MetaStoreImpl(new InternalFunctionRegistry()),
        ksqlConfig);
=======
        schemaRegistryClientFactory,
        new MetaStoreImpl(new InternalFunctionRegistry()));
>>>>>>> 52094a44

    final List<QueryMetadata> queryMetadataList = ksqlEngine.buildMultipleQueries(
        createStream + "\n " + csasQuery + "\n " + insertIntoQuery,
        ksqlConfig,
        Collections.emptyMap());
    Assert.assertTrue(queryMetadataList.size() == 2);
    final String planText = queryMetadataList.get(1).getExecutionPlan();
    final String[] lines = planText.split("\n");
    assertThat(lines.length, equalTo(4));
    assertThat(lines[0],
        equalTo(" > [ REKEY ] Schema: [COL0 : BIGINT, COL1 : VARCHAR, COL2 : DOUBLE]."));
    assertThat(lines[1], equalTo("\t\t > [ SINK ] Schema: [COL0 : BIGINT, COL1 : VARCHAR, COL2 "
        + ": DOUBLE]."));
    assertThat(lines[2], equalTo("\t\t\t\t > [ PROJECT ] Schema: [COL0 : BIGINT, COL1 : VARCHAR"
        + ", COL2 : DOUBLE]."));
  }

  @Test
  public void shouldFailIfSinkAndResultKeysDoNotMatch() throws Exception {
    final String createStream = "CREATE STREAM TEST1 (COL0 BIGINT, COL1 VARCHAR, COL2 DOUBLE) WITH ( "
        + "KAFKA_TOPIC = 'test1', VALUE_FORMAT = 'JSON' );";
    final String csasQuery = "CREATE STREAM s1 AS SELECT col0, col1, col2 FROM test1 PARTITION BY col0;";
    final String insertIntoQuery = "INSERT INTO s1 SELECT col0, col1, col2 FROM test1;";
    final KafkaTopicClient kafkaTopicClient = new FakeKafkaTopicClient();
    kafkaTopicClient.createTopic("test1", 1, (short) 1, Collections.emptyMap());
    final KsqlEngine ksqlEngine = new KsqlEngine(
        kafkaTopicClient,
<<<<<<< HEAD
        schemaRegistryClient,
        new MetaStoreImpl(new InternalFunctionRegistry()),
        ksqlConfig);
=======
        schemaRegistryClientFactory,
        new MetaStoreImpl(new InternalFunctionRegistry()));
>>>>>>> 52094a44

    try {
      final List<QueryMetadata> queryMetadataList = ksqlEngine.buildMultipleQueries(
          createStream + "\n " + csasQuery + "\n " + insertIntoQuery,
          ksqlConfig,
          Collections.emptyMap());
    } catch (final Exception ksqlException) {
      assertThat(ksqlException.getMessage(), equalTo("Incompatible key fields for sink and "
          + "results. Sink key field is COL0 (type: "
          + "Schema{INT64}) while result key field is null (type: null)"));
      return;
    }
    Assert.fail();
  }


  @Test
  public void shouldReturnCreatedKafkaStream() throws Exception {
    final QueryMetadata queryMetadata = buildPhysicalPlan(simpleSelectFilter);
    final List<TestKafkaStreamsBuilder.Call> calls = testKafkaStreamsBuilder.getCalls();
    assertThat(1, equalTo(calls.size()));
    Assert.assertSame(calls.get(0).kafkaStreams, queryMetadata.getKafkaStreams());
  }

  @Test
  public void shouldAddMetricsInterceptors() throws Exception {
    buildPhysicalPlan(simpleSelectFilter);

    final List<TestKafkaStreamsBuilder.Call> calls = testKafkaStreamsBuilder.getCalls();
    Assert.assertEquals(1, calls.size());
    final StreamsConfig config = calls.get(0).config;

    Object val = config.originals().get(
        StreamsConfig.consumerPrefix(ConsumerConfig.INTERCEPTOR_CLASSES_CONFIG));
    Assert.assertThat(val, instanceOf(List.class));
    final List<String> consumerInterceptors = (List<String>) val;
    assertThat(consumerInterceptors.size(), equalTo(1));
    assertThat(ConsumerCollector.class, equalTo(Class.forName(consumerInterceptors.get(0))));

    val = config.originals().get(
        StreamsConfig.producerPrefix(ConsumerConfig.INTERCEPTOR_CLASSES_CONFIG));
    Assert.assertThat(val, instanceOf(List.class));
    final List<String> producerInterceptors = (List<String>) val;
    assertThat(producerInterceptors.size(), equalTo(1));
    assertThat(ProducerCollector.class, equalTo(Class.forName(producerInterceptors.get(0))));
  }

  public static class DummyConsumerInterceptor implements ConsumerInterceptor {

    public ConsumerRecords onConsume(final ConsumerRecords consumerRecords) {
      return consumerRecords;
    }

    public void close() {
    }

    public void onCommit(final Map map) {
    }

    public void configure(final Map<String, ?> map) {
    }
  }

  public static class DummyProducerInterceptor implements ProducerInterceptor {

    public void onAcknowledgement(final RecordMetadata rm, final Exception e) {
    }

    public ProducerRecord onSend(final ProducerRecord producerRecords) {
      return producerRecords;
    }

    public void close() {
    }

    public void configure(final Map<String, ?> map) {
    }
  }

  @Test
  public void shouldAddMetricsInterceptorsToExistingList() throws Exception {
    // Initialize override properties with lists for producer/consumer interceptors
    final Map<String, Object> overrideProperties = new HashMap<>();
    List<String> consumerInterceptors = new LinkedList<>();
    consumerInterceptors.add(DummyConsumerInterceptor.class.getName());
    overrideProperties.put(StreamsConfig.consumerPrefix(ConsumerConfig.INTERCEPTOR_CLASSES_CONFIG),
        consumerInterceptors);
    List<String> producerInterceptors = new LinkedList<>();
    producerInterceptors.add(DummyProducerInterceptor.class.getName());
    overrideProperties.put(StreamsConfig.producerPrefix(ConsumerConfig.INTERCEPTOR_CLASSES_CONFIG),
        producerInterceptors);
    physicalPlanBuilder = buildPhysicalPlanBuilder(overrideProperties);

    buildPhysicalPlan(simpleSelectFilter);

    final List<TestKafkaStreamsBuilder.Call> calls = testKafkaStreamsBuilder.getCalls();
    Assert.assertEquals(1, calls.size());
    final StreamsConfig config = calls.get(0).config;

    Object val = config.originals().get(
        StreamsConfig.consumerPrefix(ConsumerConfig.INTERCEPTOR_CLASSES_CONFIG));
    Assert.assertThat(val, instanceOf(List.class));
    consumerInterceptors = (List<String>) val;
    assertThat(consumerInterceptors.size(), equalTo(2));
    assertThat(DummyConsumerInterceptor.class.getName(), equalTo(consumerInterceptors.get(0)));
    assertThat(ConsumerCollector.class, equalTo(Class.forName(consumerInterceptors.get(1))));

    val = config.originals().get(
        StreamsConfig.producerPrefix(ProducerConfig.INTERCEPTOR_CLASSES_CONFIG));
    Assert.assertThat(val, instanceOf(List.class));
    producerInterceptors = (List<String>) val;
    assertThat(producerInterceptors.size(), equalTo(2));
    assertThat(DummyProducerInterceptor.class.getName(), equalTo(producerInterceptors.get(0)));
    assertThat(ProducerCollector.class, equalTo(Class.forName(producerInterceptors.get(1))));
  }

  @Test
  public void shouldAddMetricsInterceptorsToExistingString() throws Exception {
    // Initialize override properties with class name strings for producer/consumer interceptors
    final Map<String, Object> overrideProperties = new HashMap<>();
    overrideProperties.put(StreamsConfig.consumerPrefix(ConsumerConfig.INTERCEPTOR_CLASSES_CONFIG),
        DummyConsumerInterceptor.class.getName());
    overrideProperties.put(StreamsConfig.producerPrefix(ConsumerConfig.INTERCEPTOR_CLASSES_CONFIG),
        DummyProducerInterceptor.class.getName());
    physicalPlanBuilder = buildPhysicalPlanBuilder(overrideProperties);

    buildPhysicalPlan(simpleSelectFilter);

    final List<TestKafkaStreamsBuilder.Call> calls = testKafkaStreamsBuilder.getCalls();
    assertThat(calls.size(), equalTo(1));
    final StreamsConfig config = calls.get(0).config;

    Object val = config.originals().get(
        StreamsConfig.consumerPrefix(ConsumerConfig.INTERCEPTOR_CLASSES_CONFIG));
    Assert.assertThat(val, instanceOf(List.class));
    final List<String> consumerInterceptors = (List<String>) val;
    assertThat(consumerInterceptors.size(), equalTo(2));
    assertThat(DummyConsumerInterceptor.class.getName(), equalTo(consumerInterceptors.get(0)));
    assertThat(ConsumerCollector.class, equalTo(Class.forName(consumerInterceptors.get(1))));

    val = config.originals().get(
        StreamsConfig.producerPrefix(ProducerConfig.INTERCEPTOR_CLASSES_CONFIG));
    Assert.assertThat(val, instanceOf(List.class));
    final List<String> producerInterceptors = (List<String>) val;
    assertThat(producerInterceptors.size(), equalTo(2));
    assertThat(DummyProducerInterceptor.class.getName(), equalTo(producerInterceptors.get(0)));
    assertThat(ProducerCollector.class, equalTo(Class.forName(producerInterceptors.get(1))));
  }

  public static class DummyConsumerInterceptor2 implements ConsumerInterceptor {

    public ConsumerRecords onConsume(final ConsumerRecords consumerRecords) {
      return consumerRecords;
    }

    public void close() {
    }

    public void onCommit(final Map map) {
    }

    public void configure(final Map<String, ?> map) {
    }
  }

  @Test
  public void shouldAddMetricsInterceptorsToExistingStringList() throws Exception {
    // Initialize override properties with class name strings for producer/consumer interceptors
    final Map<String, Object> overrideProperties = new HashMap<>();
    final String consumerInterceptorStr = DummyConsumerInterceptor.class.getName()
        + " , " + DummyConsumerInterceptor2.class.getName();
    overrideProperties.put(StreamsConfig.consumerPrefix(ConsumerConfig.INTERCEPTOR_CLASSES_CONFIG),
        consumerInterceptorStr);
    physicalPlanBuilder = buildPhysicalPlanBuilder(overrideProperties);

    buildPhysicalPlan(simpleSelectFilter);

    final List<TestKafkaStreamsBuilder.Call> calls = testKafkaStreamsBuilder.getCalls();
    Assert.assertEquals(1, calls.size());
    final StreamsConfig config = calls.get(0).config;

    final Object val = config.originals().get(
        StreamsConfig.consumerPrefix(ConsumerConfig.INTERCEPTOR_CLASSES_CONFIG));
    Assert.assertThat(val, instanceOf(List.class));
    final List<String> consumerInterceptors = (List<String>) val;
    assertThat(consumerInterceptors.size(), equalTo(3));
    assertThat(DummyConsumerInterceptor.class.getName(), equalTo(consumerInterceptors.get(0)));
    assertThat(DummyConsumerInterceptor2.class.getName(), equalTo(consumerInterceptors.get(1)));
    assertThat(ConsumerCollector.class, equalTo(Class.forName(consumerInterceptors.get(2))));
  }

  @Test
  public void shouldCreateExpectedServiceId() {
    final String serviceId = physicalPlanBuilder.getServiceId();
    assertThat(serviceId, equalTo(KsqlConstants.KSQL_INTERNAL_TOPIC_PREFIX
        + KsqlConfig.KSQL_SERVICE_ID_DEFAULT));
  }

  @Test
  public void shouldHaveOptionalFieldsInResultSchema() {
    final String createStream = "CREATE STREAM TEST1 (COL0 BIGINT, COL1 VARCHAR, COL2 DOUBLE) WITH ( "
        + "KAFKA_TOPIC = 'test1', VALUE_FORMAT = 'JSON' );";
    final String csasQuery = "CREATE STREAM s1 WITH (value_format = 'delimited') AS SELECT col0, col1, "
        + "col2 FROM "
        + "test1;";
    final String insertIntoQuery = "INSERT INTO s1 SELECT col0, col1, col2 FROM test1;";
    final KafkaTopicClient kafkaTopicClient = new FakeKafkaTopicClient();
    kafkaTopicClient.createTopic("test1", 1, (short) 1, Collections.emptyMap());
    final KsqlEngine ksqlEngine = new KsqlEngine(
        kafkaTopicClient,
<<<<<<< HEAD
        schemaRegistryClient,
        new MetaStoreImpl(new InternalFunctionRegistry()),
        ksqlConfig);
=======
        schemaRegistryClientFactory,
        new MetaStoreImpl(new InternalFunctionRegistry()));
>>>>>>> 52094a44

    final List<QueryMetadata> queryMetadataList = ksqlEngine.buildMultipleQueries(createStream + "\n " +
        csasQuery + "\n " +
        insertIntoQuery,
        ksqlConfig,
        Collections.emptyMap());
    final Schema resultSchema = queryMetadataList.get(0).getOutputNode().getSchema();
    resultSchema.fields().stream().forEach(
        field -> Assert.assertTrue(field.schema().isOptional())
    );
  }
}<|MERGE_RESOLUTION|>--- conflicted
+++ resolved
@@ -190,14 +190,9 @@
     kafkaTopicClient.createTopic("test1", 1, (short) 1, Collections.emptyMap());
     final KsqlEngine ksqlEngine = new KsqlEngine(
         kafkaTopicClient,
-<<<<<<< HEAD
-        schemaRegistryClient,
-        new MetaStoreImpl(new InternalFunctionRegistry()),
-        ksqlConfig);
-=======
-        schemaRegistryClientFactory,
-        new MetaStoreImpl(new InternalFunctionRegistry()));
->>>>>>> 52094a44
+        schemaRegistryClientFactory,
+        new MetaStoreImpl(new InternalFunctionRegistry()),
+        ksqlConfig);
 
     final List<QueryMetadata> queryMetadataList = ksqlEngine.buildMultipleQueries(
         createStream + "\n " + csasQuery + "\n " + insertIntoQuery,
@@ -228,14 +223,9 @@
     final String insertIntoQuery = "INSERT INTO s1 SELECT col0, col1, col2 FROM test1;";
     final KsqlEngine ksqlEngine = new KsqlEngine(
         new FakeKafkaTopicClient(),
-<<<<<<< HEAD
-        schemaRegistryClient,
-        new MetaStoreImpl(new InternalFunctionRegistry()),
-        ksqlConfig);
-=======
-        schemaRegistryClientFactory,
-        new MetaStoreImpl(new InternalFunctionRegistry()));
->>>>>>> 52094a44
+        schemaRegistryClientFactory,
+        new MetaStoreImpl(new InternalFunctionRegistry()),
+        ksqlConfig);
     try {
       final List<QueryMetadata> queryMetadataList = ksqlEngine.buildMultipleQueries(
           createStream + "\n " + insertIntoQuery,
@@ -262,14 +252,9 @@
     kafkaTopicClient.createTopic("test1", 1, (short) 1, Collections.emptyMap());
     final KsqlEngine ksqlEngine = new KsqlEngine(
         kafkaTopicClient,
-<<<<<<< HEAD
-        schemaRegistryClient,
-        new MetaStoreImpl(new InternalFunctionRegistry()),
-        ksqlConfig);
-=======
-        schemaRegistryClientFactory,
-        new MetaStoreImpl(new InternalFunctionRegistry()));
->>>>>>> 52094a44
+        schemaRegistryClientFactory,
+        new MetaStoreImpl(new InternalFunctionRegistry()),
+        ksqlConfig);
 
     try {
       final List<QueryMetadata> queryMetadataList = ksqlEngine.buildMultipleQueries(
@@ -297,14 +282,9 @@
     kafkaTopicClient.createTopic("test1", 1, (short) 1, Collections.emptyMap());
     final KsqlEngine ksqlEngine = new KsqlEngine(
         kafkaTopicClient,
-<<<<<<< HEAD
-        schemaRegistryClient,
-        new MetaStoreImpl(new InternalFunctionRegistry()),
-        ksqlConfig);
-=======
-        schemaRegistryClientFactory,
-        new MetaStoreImpl(new InternalFunctionRegistry()));
->>>>>>> 52094a44
+        schemaRegistryClientFactory,
+        new MetaStoreImpl(new InternalFunctionRegistry()),
+        ksqlConfig);
 
     final List<QueryMetadata> queryMetadataList = ksqlEngine.buildMultipleQueries(
         createTable + "\n " + csasQuery + "\n " + insertIntoQuery,
@@ -341,14 +321,9 @@
     kafkaTopicClient.createTopic("s1", 1, (short) 1, Collections.emptyMap());
     final KsqlEngine ksqlEngine = new KsqlEngine(
         kafkaTopicClient,
-<<<<<<< HEAD
-        schemaRegistryClient,
-        new MetaStoreImpl(new InternalFunctionRegistry()),
-        ksqlConfig);
-=======
-        schemaRegistryClientFactory,
-        new MetaStoreImpl(new InternalFunctionRegistry()));
->>>>>>> 52094a44
+        schemaRegistryClientFactory,
+        new MetaStoreImpl(new InternalFunctionRegistry()),
+        ksqlConfig);
 
     try {
       final List<QueryMetadata> queryMetadataList = ksqlEngine.buildMultipleQueries(
@@ -373,14 +348,9 @@
     kafkaTopicClient.createTopic("test1", 1, (short) 1, Collections.emptyMap());
     final KsqlEngine ksqlEngine = new KsqlEngine(
         kafkaTopicClient,
-<<<<<<< HEAD
-        schemaRegistryClient,
-        new MetaStoreImpl(new InternalFunctionRegistry()),
-        ksqlConfig);
-=======
-        schemaRegistryClientFactory,
-        new MetaStoreImpl(new InternalFunctionRegistry()));
->>>>>>> 52094a44
+        schemaRegistryClientFactory,
+        new MetaStoreImpl(new InternalFunctionRegistry()),
+        ksqlConfig);
 
     final List<QueryMetadata> queryMetadataList = ksqlEngine.buildMultipleQueries(
         createStream + "\n " + csasQuery + "\n " + insertIntoQuery,
@@ -408,14 +378,9 @@
     kafkaTopicClient.createTopic("test1", 1, (short) 1, Collections.emptyMap());
     final KsqlEngine ksqlEngine = new KsqlEngine(
         kafkaTopicClient,
-<<<<<<< HEAD
-        schemaRegistryClient,
-        new MetaStoreImpl(new InternalFunctionRegistry()),
-        ksqlConfig);
-=======
-        schemaRegistryClientFactory,
-        new MetaStoreImpl(new InternalFunctionRegistry()));
->>>>>>> 52094a44
+        schemaRegistryClientFactory,
+        new MetaStoreImpl(new InternalFunctionRegistry()),
+        ksqlConfig);
 
     try {
       final List<QueryMetadata> queryMetadataList = ksqlEngine.buildMultipleQueries(
@@ -626,14 +591,9 @@
     kafkaTopicClient.createTopic("test1", 1, (short) 1, Collections.emptyMap());
     final KsqlEngine ksqlEngine = new KsqlEngine(
         kafkaTopicClient,
-<<<<<<< HEAD
-        schemaRegistryClient,
-        new MetaStoreImpl(new InternalFunctionRegistry()),
-        ksqlConfig);
-=======
-        schemaRegistryClientFactory,
-        new MetaStoreImpl(new InternalFunctionRegistry()));
->>>>>>> 52094a44
+        schemaRegistryClientFactory,
+        new MetaStoreImpl(new InternalFunctionRegistry()),
+        ksqlConfig);
 
     final List<QueryMetadata> queryMetadataList = ksqlEngine.buildMultipleQueries(createStream + "\n " +
         csasQuery + "\n " +
