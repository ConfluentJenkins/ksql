/*
 * Copyright 2017 Confluent Inc.
 *
 * Licensed under the Apache License, Version 2.0 (the "License");
 * you may not use this file except in compliance with the License.
 * You may obtain a copy of the License at
 *
 * http://www.apache.org/licenses/LICENSE-2.0
 *
 * Unless required by applicable law or agreed to in writing, software
 * distributed under the License is distributed on an "AS IS" BASIS,
 * WITHOUT WARRANTIES OR CONDITIONS OF ANY KIND, either express or implied.
 * See the License for the specific language governing permissions and
 * limitations under the License.
 **/

package io.confluent.ksql;

import static org.easymock.EasyMock.anyBoolean;
import static org.easymock.EasyMock.anyObject;
import static org.easymock.EasyMock.expect;
import static org.easymock.EasyMock.expectLastCall;
import static org.easymock.EasyMock.niceMock;
import static org.easymock.EasyMock.replay;
import static org.easymock.EasyMock.same;
import static org.easymock.EasyMock.verify;
import static org.hamcrest.CoreMatchers.containsString;
import static org.hamcrest.CoreMatchers.equalTo;
import static org.hamcrest.CoreMatchers.hasItem;
import static org.hamcrest.CoreMatchers.instanceOf;
import static org.hamcrest.CoreMatchers.nullValue;
import static org.hamcrest.MatcherAssert.assertThat;

import com.fasterxml.jackson.databind.ObjectMapper;
import com.google.common.collect.ImmutableMap;
import io.confluent.kafka.schemaregistry.client.MockSchemaRegistryClient;
import io.confluent.kafka.schemaregistry.client.SchemaRegistryClient;
import io.confluent.ksql.function.InternalFunctionRegistry;
import io.confluent.ksql.metastore.MetaStore;
import io.confluent.ksql.metastore.StructuredDataSource;
import io.confluent.ksql.parser.KsqlParser.PreparedStatement;
import io.confluent.ksql.parser.exception.ParseFailedException;
import io.confluent.ksql.parser.tree.Statement;
import io.confluent.ksql.query.QueryId;
import io.confluent.ksql.serde.KsqlTopicSerDe;
import io.confluent.ksql.serde.json.KsqlJsonTopicSerDe;
import io.confluent.ksql.util.FakeKafkaTopicClient;
import io.confluent.ksql.util.KafkaTopicClient;
import io.confluent.ksql.util.KsqlConfig;
import io.confluent.ksql.util.KsqlReferentialIntegrityException;
import io.confluent.ksql.util.MetaStoreFixture;
import io.confluent.ksql.util.Pair;
import io.confluent.ksql.util.PersistentQueryMetadata;
import io.confluent.ksql.util.QueryMetadata;
import java.nio.ByteBuffer;
import java.util.Collections;
import java.util.List;
import java.util.function.Supplier;

import org.apache.avro.Schema;
import org.apache.avro.SchemaBuilder;
import org.apache.kafka.clients.admin.AdminClient;
import org.apache.kafka.common.utils.Utils;
import org.apache.kafka.streams.StreamsConfig;
import org.apache.kafka.streams.processor.internals.DefaultKafkaClientSupplier;
import org.junit.After;
import org.junit.Assert;
import org.junit.Test;

import static org.easymock.EasyMock.mock;

public class KsqlEngineTest {

  private final KafkaTopicClient topicClient = new FakeKafkaTopicClient();
  private final SchemaRegistryClient schemaRegistryClient = new MockSchemaRegistryClient();
  private final Supplier<SchemaRegistryClient> schemaRegistryClientFactory =
      () -> schemaRegistryClient;
  private final MetaStore metaStore = MetaStoreFixture.getNewMetaStore(new InternalFunctionRegistry());
  private final KsqlConfig ksqlConfig
      = new KsqlConfig(ImmutableMap.of(StreamsConfig.BOOTSTRAP_SERVERS_CONFIG, "localhost:9092"));
  private final KsqlEngine ksqlEngine = new KsqlEngine(
      topicClient,
      schemaRegistryClientFactory,
      new DefaultKafkaClientSupplier(),
      metaStore,
      ksqlConfig);

  @After
  public void closeEngine() {
    ksqlEngine.close();
  }

  @Test
  public void shouldCreatePersistentQueries() throws Exception {
    final List<QueryMetadata> queries
        = ksqlEngine.createQueries("create table bar as select * from test2;" +
        "create table foo as select * from test2;", ksqlConfig);

    assertThat(queries.size(), equalTo(2));
    final PersistentQueryMetadata queryOne = (PersistentQueryMetadata) queries.get(0);
    final PersistentQueryMetadata queryTwo = (PersistentQueryMetadata) queries.get(1);
    assertThat(queryOne.getEntity(), equalTo("BAR"));
    assertThat(queryTwo.getEntity(), equalTo("FOO"));
  }

  @Test(expected = ParseFailedException.class)
  public void shouldFailToCreateQueryIfSelectingFromNonExistentEntity() throws Exception {
    ksqlEngine.createQueries("select * from bar;", ksqlConfig);
  }

  @Test(expected = ParseFailedException.class)
  public void shouldFailWhenSyntaxIsInvalid() throws Exception {
    final ObjectMapper mapper = new ObjectMapper();
    final byte[] m = new byte[32];
    for (int i = 0; i < 32; i++) {
      m[i] = (byte)i;
    }
    final ByteBuffer bb = ByteBuffer.wrap(m);
    final String s = mapper.writeValueAsString(bb);
    ksqlEngine.createQueries("blah;", ksqlConfig);
  }

  @Test
  public void shouldUpdateReferentialIntegrityTableCorrectly() throws Exception {
    ksqlEngine.createQueries("create table bar as select * from test2;" +
                                   "create table foo as select * from test2;", ksqlConfig);
    final MetaStore metaStore = ksqlEngine.getMetaStore();
    assertThat(metaStore.getQueriesWithSource("TEST2"),
               equalTo(Utils.mkSet("CTAS_BAR_0", "CTAS_FOO_1")));
    assertThat(metaStore.getQueriesWithSink("BAR"), equalTo(Utils.mkSet("CTAS_BAR_0")));
    assertThat(metaStore.getQueriesWithSink("FOO"), equalTo(Utils.mkSet("CTAS_FOO_1")));
  }

  @Test
  public void shouldFailIfReferentialIntegrityIsViolated() {
    try {
      ksqlEngine.createQueries("create table bar as select * from test2;" +
                               "create table foo as select * from test2;", ksqlConfig);
      ksqlEngine.createQueries("drop table foo;", ksqlConfig);
      Assert.fail();
    } catch (final Exception e) {
      assertThat(e.getCause(), instanceOf(KsqlReferentialIntegrityException.class));
      assertThat(e.getMessage(), equalTo(
          "Exception while processing statements :Cannot drop FOO. \n"
          + "The following queries read from this source: []. \n"
          + "The following queries write into this source: [CTAS_FOO_1]. \n"
          + "You need to terminate them before dropping FOO."));
    }
  }

  @Test
  public void shouldFailDDLStatementIfTopicDoesNotExist() {
    final String ddlStatement = "CREATE STREAM S1_NOTEXIST (COL1 BIGINT, COL2 VARCHAR) "
                          + "WITH  (KAFKA_TOPIC = 'S1_NOTEXIST', VALUE_FORMAT = 'JSON');";
    try {
      final List<QueryMetadata> queries =
          ksqlEngine.buildMultipleQueries(ddlStatement.toString(), ksqlConfig, Collections.emptyMap());
      Assert.fail();
    } catch (final Exception e) {
      assertThat(e.getMessage(), equalTo("Kafka topic does not exist: S1_NOTEXIST"));
    }
  }

  @Test
  public void shouldDropTableIfAllReferencedQueriesTerminated() throws Exception {
    ksqlEngine.createQueries("create table bar as select * from test2;" +
                             "create table foo as select * from test2;", ksqlConfig);
    ksqlEngine.terminateQuery(new QueryId("CTAS_FOO_1"), true);
    ksqlEngine.createQueries("drop table foo;", ksqlConfig);
    assertThat(ksqlEngine.getMetaStore().getSource("foo"), nullValue());
  }

  @Test
  public void shouldEnforceTopicExistenceCorrectly() throws Exception {
    topicClient.createTopic("s1_topic", 1, (short) 1);
    final StringBuilder runScriptContent =
        new StringBuilder("CREATE STREAM S1 (COL1 BIGINT, COL2 VARCHAR) "
                          + "WITH  (KAFKA_TOPIC = 's1_topic', VALUE_FORMAT = 'JSON');\n");
    runScriptContent.append("CREATE TABLE T1 AS SELECT COL1, count(*) FROM "
                            + "S1 GROUP BY COL1;\n");
    runScriptContent.append("CREATE STREAM S2 (C1 BIGINT, C2 BIGINT) "
                            + "WITH (KAFKA_TOPIC = 'T1', VALUE_FORMAT = 'JSON');\n");
    final List<QueryMetadata> queries =
        ksqlEngine.buildMultipleQueries(runScriptContent.toString(), ksqlConfig, Collections.emptyMap());
    Assert.assertTrue(topicClient.isTopicExists("T1"));
  }

  @Test
  public void shouldNotEnforceTopicExistanceWhileParsing() throws Exception {
    final StringBuilder runScriptContent =
        new StringBuilder("CREATE STREAM S1 (COL1 BIGINT, COL2 VARCHAR) "
                          + "WITH  (KAFKA_TOPIC = 's1_topic', VALUE_FORMAT = 'JSON');\n");
    runScriptContent.append("CREATE TABLE T1 AS SELECT COL1, count(*) FROM "
                            + "S1 GROUP BY COL1;\n");
    runScriptContent.append("CREATE STREAM S2 (C1 BIGINT, C2 BIGINT) "
                            + "WITH (KAFKA_TOPIC = 'T1', VALUE_FORMAT = 'JSON');\n");

    final List<PreparedStatement> parsedStatements = ksqlEngine.parseQueries(
        runScriptContent.toString(), metaStore.clone());

    assertThat(parsedStatements.size(), equalTo(3));

  }

  @Test
  public void shouldCleanupSchemaAndTopicForStream() throws Exception {
    ksqlEngine.buildMultipleQueries(
        "create stream bar with (value_format = 'avro') as select * from test1;"
        + "create stream foo as select * from test1;",
        ksqlConfig, Collections.emptyMap());
    final Schema schema = SchemaBuilder
        .record("Test").fields()
        .name("clientHash").type().fixed("MD5").size(16).noDefault()
        .endRecord();
    ksqlEngine.getSchemaRegistryClient().register("BAR-value", schema);

    assertThat(schemaRegistryClient.getAllSubjects(), hasItem("BAR-value"));
    ksqlEngine.terminateQuery(new QueryId("CSAS_BAR_0"), true);
    ksqlEngine.buildMultipleQueries("DROP STREAM bar DELETE TOPIC;", ksqlConfig, Collections.emptyMap());
    assertThat(topicClient.isTopicExists("BAR"), equalTo(false));
    assertThat(schemaRegistryClient.getAllSubjects().contains("BAR-value"), equalTo(false));
  }

  @Test
  public void shouldCleanupSchemaAndTopicForTable() throws Exception {
    ksqlEngine.buildMultipleQueries(
            "create table bar with (value_format = 'avro') as select * from test2;"
            + "create table foo as select * from test2;",
            ksqlConfig, Collections.emptyMap());
    final Schema schema = SchemaBuilder
        .record("Test").fields()
        .name("clientHash").type().fixed("MD5").size(16).noDefault()
        .endRecord();
    ksqlEngine.getSchemaRegistryClient().register("BAR-value", schema);

    assertThat(schemaRegistryClient.getAllSubjects(), hasItem("BAR-value"));
    ksqlEngine.terminateQuery(new QueryId("CTAS_BAR_0"), true);
    ksqlEngine.buildMultipleQueries("DROP TABLE bar DELETE TOPIC;", ksqlConfig, Collections.emptyMap());
    assertThat(topicClient.isTopicExists("BAR"), equalTo(false));
    assertThat(schemaRegistryClient.getAllSubjects().contains("BAR-value"), equalTo(false));
  }

  @Test
  public void shouldNotDeleteSchemaNorTopicForStream() throws Exception {
    ksqlEngine.buildMultipleQueries(
        "create stream bar with (value_format = 'avro') as select * from test1;"
        + "create stream foo as select * from test1;",
        ksqlConfig, Collections.emptyMap());
    final Schema schema = SchemaBuilder
        .record("Test").fields()
        .name("clientHash").type().fixed("MD5").size(16).noDefault()
        .endRecord();
    ksqlEngine.getSchemaRegistryClient().register("BAR-value", schema);

    assertThat(schemaRegistryClient.getAllSubjects(), hasItem("BAR-value"));
    ksqlEngine.terminateQuery(new QueryId("CSAS_BAR_0"), true);
    ksqlEngine.buildMultipleQueries("DROP STREAM bar;", ksqlConfig, Collections.emptyMap());
    assertThat(topicClient.isTopicExists("BAR"), equalTo(true));
    assertThat(schemaRegistryClient.getAllSubjects(), hasItem("BAR-value"));
  }

  @Test
  public void shouldInferSchemaIfNotPresent() throws Exception {
    final Schema schema = SchemaBuilder
        .record("Test").fields()
        .name("field").type().intType().noDefault()
        .endRecord();
    topicClient.createTopic("bar", 1, (short) 1);
    ksqlEngine.getSchemaRegistryClient().register("bar-value", schema);
    ksqlEngine.buildMultipleQueries(
        "create stream bar with (value_format='avro', kafka_topic='bar');",
        ksqlConfig,
        Collections.emptyMap());

    final StructuredDataSource source = ksqlEngine.getMetaStore().getSource("BAR");
    final org.apache.kafka.connect.data.Schema ksqlSchema = source.getSchema();
    assertThat(ksqlSchema.fields().size(), equalTo(3));
    assertThat(ksqlSchema.fields().get(2).name(), equalTo("FIELD"));
    assertThat(
        ksqlSchema.fields().get(2).schema(),
        equalTo(org.apache.kafka.connect.data.Schema.OPTIONAL_INT32_SCHEMA));
    assertThat(source.getSqlExpression(), containsString("(FIELD INTEGER)"));
  }

  @Test
  public void shouldNotDeleteSchemaNorTopicForTable() throws Exception {
    ksqlEngine.buildMultipleQueries(
        "create table bar with (value_format = 'avro') as select * from test2;"
        + "create table foo as select * from test2;",
        ksqlConfig, Collections.emptyMap());
    final Schema schema = SchemaBuilder
        .record("Test").fields()
        .name("clientHash").type().fixed("MD5").size(16).noDefault()
        .endRecord();
    ksqlEngine.getSchemaRegistryClient().register("BAR-value", schema);

    assertThat(schemaRegistryClient.getAllSubjects(), hasItem("BAR-value"));
    ksqlEngine.terminateQuery(new QueryId("CTAS_BAR_0"), true);
    ksqlEngine.buildMultipleQueries("DROP TABLE bar;", ksqlConfig, Collections.emptyMap());
    assertThat(topicClient.isTopicExists("BAR"), equalTo(true));
    assertThat(schemaRegistryClient.getAllSubjects(), hasItem("BAR-value"));
  }

  @Test
  public void shouldCleanUpInternalTopicSchemasFromSchemaRegistry() throws Exception {
    final List<QueryMetadata> queries
        = ksqlEngine.buildMultipleQueries(
        "create stream s1  with (value_format = 'avro') as select * from test1;"
        + "create table t1 as select col1, count(*) from s1 group by col1;",
        ksqlConfig, Collections.emptyMap());
    final Schema schema = SchemaBuilder
        .record("Test").fields()
        .name("clientHash").type().fixed("MD5").size(16).noDefault()
        .endRecord();
    ksqlEngine.getSchemaRegistryClient().register
        ("_confluent-ksql-default_query_CTAS_T1_1-KSTREAM-AGGREGATE-STATE-STORE-0000000006"
         + "-changelog-value", schema);
    ksqlEngine.getSchemaRegistryClient().register
        ("_confluent-ksql-default_query_CTAS_T1_1-KSTREAM-AGGREGATE-STATE-STORE-0000000006"
         + "-repartition-value", schema);

    assertThat(schemaRegistryClient.getAllSubjects().contains
        ("_confluent-ksql-default_query_CTAS_T1_1-KSTREAM-AGGREGATE-STATE-STORE-0000000006"
         + "-changelog-value"), equalTo(true));
    assertThat(schemaRegistryClient.getAllSubjects().contains
        ("_confluent-ksql-default_query_CTAS_T1_1-KSTREAM-AGGREGATE-STATE-STORE-0000000006"
         + "-repartition-value"), equalTo(true));
    ksqlEngine.terminateQuery(new QueryId("CTAS_T1_1"), true);
    assertThat(schemaRegistryClient.getAllSubjects().contains
        ("_confluent-ksql-default_query_CTAS_T1_1-KSTREAM-AGGREGATE-STATE-STORE-0000000006"
         + "-changelog-value"), equalTo(false));
    assertThat(schemaRegistryClient.getAllSubjects().contains
        ("_confluent-ksql-default_query_CTAS_T1_1-KSTREAM-AGGREGATE-STATE-STORE-0000000006"
         + "-repartition-value"), equalTo(false));
  }

  @Test
  public void shouldCloseAdminClientOnClose() {
    // Given:
    final AdminClient adminClient = niceMock(AdminClient.class);
    adminClient.close();
    expectLastCall();
<<<<<<< HEAD
    replay(adminClient);
    final KsqlEngine ksqlEngine
        = new KsqlEngine(
            new FakeKafkaTopicClient(),
            schemaRegistryClient,
            new DefaultKafkaClientSupplier(),
            metaStore,
            ksqlConfig,
          adminClient);
=======
    replay(topicClient);
    final KsqlEngine ksqlEngine = new KsqlEngine(
        topicClient,
        schemaRegistryClientFactory,
        metaStore);
>>>>>>> 52094a44

    // When:
    ksqlEngine.close();

    // Then:
    verify(adminClient);
  }

  @Test
  public void shouldUseSerdeSupplierToBuildQueries() {
    final KsqlTopicSerDe mockKsqlSerde = mock(KsqlTopicSerDe.class);
    final MetaStore metaStore =
        MetaStoreFixture.getNewMetaStore(new InternalFunctionRegistry(), () -> mockKsqlSerde);
    final KsqlEngine ksqlEngine = new KsqlEngine(
        topicClient,
        schemaRegistryClientFactory,
        new DefaultKafkaClientSupplier(),
        metaStore
    );

    expect(
        mockKsqlSerde.getGenericRowSerde(
            anyObject(org.apache.kafka.connect.data.Schema.class),
            anyObject(KsqlConfig.class),
            anyBoolean(),
            same(schemaRegistryClientFactory)))
        .andDelegateTo(new KsqlJsonTopicSerDe())
        .atLeastOnce();

    replay(mockKsqlSerde);

    ksqlEngine.createQueries("create table bar as select * from test2;", ksqlConfig);

    verify(mockKsqlSerde);
  }
}<|MERGE_RESOLUTION|>--- conflicted
+++ resolved
@@ -340,23 +340,15 @@
     final AdminClient adminClient = niceMock(AdminClient.class);
     adminClient.close();
     expectLastCall();
-<<<<<<< HEAD
     replay(adminClient);
     final KsqlEngine ksqlEngine
         = new KsqlEngine(
             new FakeKafkaTopicClient(),
-            schemaRegistryClient,
+            schemaRegistryClientFactory,
             new DefaultKafkaClientSupplier(),
             metaStore,
             ksqlConfig,
           adminClient);
-=======
-    replay(topicClient);
-    final KsqlEngine ksqlEngine = new KsqlEngine(
-        topicClient,
-        schemaRegistryClientFactory,
-        metaStore);
->>>>>>> 52094a44
 
     // When:
     ksqlEngine.close();
@@ -374,7 +366,8 @@
         topicClient,
         schemaRegistryClientFactory,
         new DefaultKafkaClientSupplier(),
-        metaStore
+        metaStore,
+        ksqlConfig
     );
 
     expect(
