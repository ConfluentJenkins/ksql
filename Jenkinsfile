--- conflicted
+++ resolved
@@ -6,11 +6,8 @@
     slackChannel = channel
     upstreamProjects = 'confluentinc/schema-registry'
     extraDeployArgs = '-Ddocker.skip=true'
-<<<<<<< HEAD
     dockerPush = false
     dockerScan = false
     dockerImageClean = false
-=======
     disableConcurrentBuilds = true
->>>>>>> b84ecb38
 }
