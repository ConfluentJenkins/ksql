/*
 * Copyright 2018 Confluent Inc.
 *
 * Licensed under the Confluent Community License (the "License"); you may not use
 * this file except in compliance with the License.  You may obtain a copy of the
 * License at
 *
 * http://www.confluent.io/confluent-community-license
 *
 * Unless required by applicable law or agreed to in writing, software
 * distributed under the License is distributed on an "AS IS" BASIS, WITHOUT
 * WARRANTIES OF ANY KIND, either express or implied.  See the License for the
 * specific language governing permissions and limitations under the License.
 */

grammar SqlBase;

tokens {
    DELIMITER
}

// channel names aren't supported in combined lexer/parser grammars
// so we just generate this constants into the SqlBaseLexer and use
// the corresponding numberliteral in this file
@lexer::members {
    public static final int COMMENTS = 2;
    public static final int WHITESPACE = 3;
    public static final int DIRECTIVES = 4;
}

statements
    : (singleStatement)* EOF
    ;

testStatement
    : (singleStatement | assertStatement ';' | runScript ';') EOF?
    ;

singleStatement
    : statement ';'
    ;

singleExpression
    : expression EOF
    ;

statement
    : query                                                                 #queryStatement
    | (LIST | SHOW) PROPERTIES                                              #listProperties
    | (LIST | SHOW) ALL? TOPICS EXTENDED?                                   #listTopics
    | (LIST | SHOW) STREAMS EXTENDED?                                       #listStreams
    | (LIST | SHOW) TABLES EXTENDED?                                        #listTables
    | (LIST | SHOW) FUNCTIONS                                               #listFunctions
    | (LIST | SHOW) (SOURCE | SINK)? CONNECTORS                             #listConnectors
    | (LIST | SHOW) TYPES                                                   #listTypes
    | (LIST | SHOW) VARIABLES                                               #listVariables
    | DESCRIBE EXTENDED? sourceName                                         #showColumns
    | DESCRIBE FUNCTION identifier                                          #describeFunction
    | DESCRIBE CONNECTOR identifier                                         #describeConnector
    | PRINT (identifier| STRING) printClause                                #printTopic
    | (LIST | SHOW) QUERIES EXTENDED?                                       #listQueries
    | TERMINATE identifier                                                  #terminateQuery
    | TERMINATE ALL                                                         #terminateQuery
    | SET STRING EQ STRING                                                  #setProperty
    | UNSET STRING                                                          #unsetProperty
    | DEFINE variableName EQ variableValue                                  #defineVariable
    | UNDEFINE variableName                                                 #undefineVariable
    | CREATE (OR REPLACE)? STREAM (IF NOT EXISTS)? sourceName
                (tableElements)?
                (WITH tableProperties)?                                     #createStream
    | CREATE (OR REPLACE)? STREAM (IF NOT EXISTS)? sourceName
            (WITH tableProperties)? AS query                                #createStreamAs
    | CREATE (OR REPLACE)? TABLE (IF NOT EXISTS)? sourceName
                    (tableElements)?
                    (WITH tableProperties)?                                 #createTable
    | CREATE (OR REPLACE)? TABLE (IF NOT EXISTS)? sourceName
            (WITH tableProperties)? AS query                                #createTableAs
    | CREATE (SINK | SOURCE) CONNECTOR (IF NOT EXISTS)? identifier
             WITH tableProperties                                           #createConnector
    | INSERT INTO sourceName query                                          #insertInto
    | INSERT INTO sourceName (columns)? VALUES values                       #insertValues
    | DROP STREAM (IF EXISTS)? sourceName (DELETE TOPIC)?                   #dropStream
    | DROP TABLE (IF EXISTS)? sourceName (DELETE TOPIC)?                    #dropTable
    | DROP CONNECTOR (IF EXISTS)? identifier                                #dropConnector
    | EXPLAIN  (statement | identifier)                                     #explain
    | CREATE TYPE (IF NOT EXISTS)? identifier AS type                       #registerType
    | DROP TYPE (IF EXISTS)? identifier                                     #dropType
    | ALTER (STREAM | TABLE) sourceName alterOption (',' alterOption)*      #alterSource
    ;

assertStatement
    : ASSERT VALUES sourceName (columns)? VALUES values                     #assertValues
    | ASSERT NULL VALUES sourceName (columns)? KEY values                   #assertTombstone
    | ASSERT STREAM sourceName (tableElements)? (WITH tableProperties)?     #assertStream
    | ASSERT TABLE sourceName (tableElements)? (WITH tableProperties)?      #assertTable
    ;

runScript
    : RUN SCRIPT STRING
    ;

query
    : SELECT selectItem (',' selectItem)*
      FROM from=relation
      (WINDOW  windowExpression)?
      (WHERE where=booleanExpression)?
      (GROUP BY groupBy)?
      (PARTITION BY partitionBy=valueExpression)?
      (HAVING having=booleanExpression)?
      (EMIT resultMaterialization)?
      limitClause?
    ;

resultMaterialization
    : CHANGES
    | FINAL
    ;

alterOption
    : ADD (COLUMN)? identifier type
    ;

tableElements
    : '(' tableElement (',' tableElement)* ')'
    ;

tableElement
    : identifier type ((PRIMARY)? KEY)?
    ;

tableProperties
    : '(' tableProperty (',' tableProperty)* ')'
    ;

tableProperty
    : (identifier | STRING) EQ literal
    ;

printClause
      : (FROM BEGINNING)? intervalClause? limitClause?
      ;

intervalClause
    : (INTERVAL | SAMPLE) number
    ;

limitClause
    : LIMIT number
    ;

retentionClause
    : ',' RETENTION number windowUnit
    ;

gracePeriodClause
    : ',' GRACE PERIOD number windowUnit
    ;

windowExpression
    : (IDENTIFIER)?
     ( tumblingWindowExpression | hoppingWindowExpression | sessionWindowExpression )
    ;

tumblingWindowExpression
    : TUMBLING '(' SIZE number windowUnit (retentionClause)? (gracePeriodClause)?')'
    ;

hoppingWindowExpression
    : HOPPING '(' SIZE number windowUnit ',' ADVANCE BY number windowUnit (retentionClause)? (gracePeriodClause)?')'
    ;

sessionWindowExpression
    : SESSION '(' number windowUnit (retentionClause)? (gracePeriodClause)?')'
    ;

windowUnit
    : DAY
    | HOUR
    | MINUTE
    | SECOND
    | MILLISECOND
    | DAYS
    | HOURS
    | MINUTES
    | SECONDS
    | MILLISECONDS
    ;

groupBy
    : valueExpression (',' valueExpression)*
    | '(' (valueExpression (',' valueExpression)*)? ')'
    ;

values
    : '(' (valueExpression (',' valueExpression)*)? ')'
    ;

selectItem
    : expression (AS? identifier)?  #selectSingle
    | identifier '.' ASTERISK       #selectAll
    | ASTERISK                      #selectAll
    ;

relation
    : left=aliasedRelation joinedSource+  #joinRelation
    | aliasedRelation                     #relationDefault
    ;

joinedSource
    : joinType JOIN aliasedRelation joinWindow? joinCriteria
    ;

joinType
    : INNER? #innerJoin
    | FULL OUTER? #outerJoin
    | LEFT OUTER? #leftJoin
    ;

joinWindow
    : WITHIN withinExpression
    ;

withinExpression
    : '(' joinWindowSize ',' joinWindowSize ')' # joinWindowWithBeforeAndAfter
    | joinWindowSize # singleJoinWindow
    ;

joinWindowSize
    : number windowUnit
    ;

joinCriteria
    : ON booleanExpression
    ;

aliasedRelation
    : relationPrimary (AS? sourceName)?
    ;

columns
    : '(' identifier (',' identifier)* ')'
    ;

relationPrimary
    : sourceName                                                  #tableName
    ;

expression
    : booleanExpression
    ;

booleanExpression
    : predicated                                                   #booleanDefault
    | NOT booleanExpression                                        #logicalNot
    | left=booleanExpression operator=AND right=booleanExpression  #logicalBinary
    | left=booleanExpression operator=OR right=booleanExpression   #logicalBinary
    ;

// workaround for:
//  https://github.com/antlr/antlr4/issues/780
//  https://github.com/antlr/antlr4/issues/781
predicated
    : valueExpression predicate[$valueExpression.ctx]?
    ;

predicate[ParserRuleContext value]
    : comparisonOperator right=valueExpression                            #comparison
    | NOT? BETWEEN lower=valueExpression AND upper=valueExpression        #between
    | NOT? IN '(' expression (',' expression)* ')'                        #inList
    | NOT? LIKE pattern=valueExpression	(ESCAPE escape=STRING)?   		    #like
    | IS NOT? NULL                                                        #nullPredicate
    | IS NOT? DISTINCT FROM right=valueExpression                         #distinctFrom
    ;

valueExpression
    : primaryExpression                                                                 #valueExpressionDefault
    | valueExpression AT timeZoneSpecifier                                              #atTimeZone
    | operator=(MINUS | PLUS) valueExpression                                           #arithmeticUnary
    | left=valueExpression operator=(ASTERISK | SLASH | PERCENT) right=valueExpression  #arithmeticBinary
    | left=valueExpression operator=(PLUS | MINUS) right=valueExpression                #arithmeticBinary
    | left=valueExpression CONCAT right=valueExpression                                 #concatenation
    ;

primaryExpression
    : literal                                                                             #literalExpression
    | identifier STRING                                                                   #typeConstructor
    | CASE valueExpression whenClause+ (ELSE elseExpression=expression)? END              #simpleCase
    | CASE whenClause+ (ELSE elseExpression=expression)? END                              #searchedCase
    | CAST '(' expression AS type ')'                                                     #cast
    | ARRAY '[' (expression (',' expression)*)? ']'                                       #arrayConstructor
    | MAP '(' (expression ASSIGN expression (',' expression ASSIGN expression)*)? ')'     #mapConstructor
    | STRUCT '(' (identifier ASSIGN expression (',' identifier ASSIGN expression)*)? ')'  #structConstructor
    | identifier '(' ASTERISK ')'                              		                        #functionCall
    | identifier'(' (expression (',' expression)*)? ')' 						                      #functionCall
    | value=primaryExpression '[' index=valueExpression ']'                               #subscript
    | identifier                                                                          #columnReference
    | identifier '.' identifier                                                           #qualifiedColumnReference
    | base=primaryExpression STRUCT_FIELD_REF fieldName=identifier                        #dereference
    | '(' expression ')'                                                                  #parenthesizedExpression
    ;

timeZoneSpecifier
    : TIME ZONE STRING    #timeZoneString
    ;

comparisonOperator
    : EQ | NEQ | LT | LTE | GT | GTE
    ;

booleanValue
    : TRUE | FALSE
    ;

type
    : type ARRAY
    | ARRAY '<' type '>'
    | MAP '<' type ',' type '>'
    | STRUCT '<' (identifier type (',' identifier type)*)? '>'
    | DECIMAL '(' number ',' number ')'
    | baseType ('(' typeParameter (',' typeParameter)* ')')?
    ;

typeParameter
    : INTEGER_VALUE | type
    ;

baseType
    : identifier
    ;

whenClause
    : WHEN condition=expression THEN result=expression
    ;

identifier
    : VARIABLE               #variableIdentifier
    | IDENTIFIER             #unquotedIdentifier
    | QUOTED_IDENTIFIER      #quotedIdentifierAlternative
    | nonReserved            #unquotedIdentifier
    | BACKQUOTED_IDENTIFIER  #backQuotedIdentifier
    | DIGIT_IDENTIFIER       #digitIdentifier
    ;

variableName
    : IDENTIFIER
    | nonReserved
    ;

variableValue
    : STRING
    ;

sourceName
    : identifier
    ;

number
    : MINUS? DECIMAL_VALUE         #decimalLiteral
    | MINUS? FLOATING_POINT_VALUE  #floatLiteral
    | MINUS? INTEGER_VALUE         #integerLiteral
    ;

literal
    : NULL                                                                           #nullLiteral
    | number                                                                         #numericLiteral
    | booleanValue                                                                   #booleanLiteral
    | STRING                                                                         #stringLiteral
    | VARIABLE                                                                       #variableLiteral
    ;

nonReserved
    : SHOW | TABLES | COLUMNS | COLUMN | PARTITIONS | FUNCTIONS | FUNCTION | SESSION
    | STRUCT | MAP | ARRAY | PARTITION
    | INTEGER | DATE | TIME | TIMESTAMP | INTERVAL | ZONE
    | YEAR | MONTH | DAY | HOUR | MINUTE | SECOND
    | EXPLAIN | ANALYZE | TYPE | TYPES
    | SET | RESET
    | IF
    | SOURCE | SINK
    | PRIMARY | KEY
    | EMIT
    | CHANGES
    | FINAL
    | ESCAPE
<<<<<<< HEAD
    | REPLACE
    | ASSERT
    | ALTER
    | ADD
=======
    | GRACE | PERIOD
>>>>>>> b975086d
    ;

EMIT: 'EMIT';
CHANGES: 'CHANGES';
FINAL: 'FINAL';
SELECT: 'SELECT';
FROM: 'FROM';
AS: 'AS';
ALL: 'ALL';
DISTINCT: 'DISTINCT';
WHERE: 'WHERE';
WITHIN: 'WITHIN';
WINDOW: 'WINDOW';
GROUP: 'GROUP';
BY: 'BY';
HAVING: 'HAVING';
LIMIT: 'LIMIT';
AT: 'AT';
OR: 'OR';
AND: 'AND';
IN: 'IN';
NOT: 'NOT';
EXISTS: 'EXISTS';
BETWEEN: 'BETWEEN';
LIKE: 'LIKE';
ESCAPE: 'ESCAPE';
IS: 'IS';
NULL: 'NULL';
TRUE: 'TRUE';
FALSE: 'FALSE';
INTEGER: 'INTEGER';
DATE: 'DATE';
TIME: 'TIME';
TIMESTAMP: 'TIMESTAMP';
INTERVAL: 'INTERVAL';
YEAR: 'YEAR';
MONTH: 'MONTH';
DAY: 'DAY';
HOUR: 'HOUR';
MINUTE: 'MINUTE';
SECOND: 'SECOND';
MILLISECOND: 'MILLISECOND';
YEARS: 'YEARS';
MONTHS: 'MONTHS';
DAYS: 'DAYS';
HOURS: 'HOURS';
MINUTES: 'MINUTES';
SECONDS: 'SECONDS';
MILLISECONDS: 'MILLISECONDS';
ZONE: 'ZONE';
TUMBLING: 'TUMBLING';
HOPPING: 'HOPPING';
SIZE: 'SIZE';
ADVANCE: 'ADVANCE';
RETENTION: 'RETENTION';
GRACE: 'GRACE';
PERIOD: 'PERIOD';
CASE: 'CASE';
WHEN: 'WHEN';
THEN: 'THEN';
ELSE: 'ELSE';
END: 'END';
JOIN: 'JOIN';
FULL: 'FULL';
OUTER: 'OUTER';
INNER: 'INNER';
LEFT: 'LEFT';
RIGHT: 'RIGHT';
ON: 'ON';
PARTITION: 'PARTITION';
STRUCT: 'STRUCT';
WITH: 'WITH';
VALUES: 'VALUES';
CREATE: 'CREATE';
TABLE: 'TABLE';
TOPIC: 'TOPIC';
STREAM: 'STREAM';
STREAMS: 'STREAMS';
INSERT: 'INSERT';
DELETE: 'DELETE';
INTO: 'INTO';
DESCRIBE: 'DESCRIBE';
EXTENDED: 'EXTENDED';
PRINT: 'PRINT';
EXPLAIN: 'EXPLAIN';
ANALYZE: 'ANALYZE';
TYPE: 'TYPE';
TYPES: 'TYPES';
CAST: 'CAST';
SHOW: 'SHOW';
LIST: 'LIST';
TABLES: 'TABLES';
TOPICS: 'TOPICS';
QUERY: 'QUERY';
QUERIES: 'QUERIES';
TERMINATE: 'TERMINATE';
LOAD: 'LOAD';
COLUMNS: 'COLUMNS';
COLUMN: 'COLUMN';
PARTITIONS: 'PARTITIONS';
FUNCTIONS: 'FUNCTIONS';
FUNCTION: 'FUNCTION';
DROP: 'DROP';
TO: 'TO';
RENAME: 'RENAME';
ARRAY: 'ARRAY';
MAP: 'MAP';
SET: 'SET';
DEFINE: 'DEFINE';
UNDEFINE: 'UNDEFINE';
RESET: 'RESET';
SESSION: 'SESSION';
SAMPLE: 'SAMPLE';
EXPORT: 'EXPORT';
CATALOG: 'CATALOG';
PROPERTIES: 'PROPERTIES';
BEGINNING: 'BEGINNING';
UNSET: 'UNSET';
RUN: 'RUN';
SCRIPT: 'SCRIPT';
DECIMAL: 'DECIMAL';
KEY: 'KEY';
CONNECTOR: 'CONNECTOR';
CONNECTORS: 'CONNECTORS';
SINK: 'SINK';
SOURCE: 'SOURCE';
NAMESPACE: 'NAMESPACE';
MATERIALIZED: 'MATERIALIZED';
VIEW: 'VIEW';
PRIMARY: 'PRIMARY';
REPLACE: 'REPLACE';
ASSERT: 'ASSERT';
ADD: 'ADD';
ALTER: 'ALTER';
VARIABLES: 'VARIABLES';

IF: 'IF';

EQ  : '=';
NEQ : '<>' | '!=';
LT  : '<';
LTE : '<=';
GT  : '>';
GTE : '>=';

PLUS: '+';
MINUS: '-';
ASTERISK: '*';
SLASH: '/';
PERCENT: '%';
CONCAT: '||';

ASSIGN: ':=';
STRUCT_FIELD_REF: '->';

STRING
    : '\'' ( ~'\'' | '\'\'' )* '\''
    ;

INTEGER_VALUE
    : DIGIT+
    ;

DECIMAL_VALUE
    : DIGIT+ '.' DIGIT*
    | '.' DIGIT+
    ;

FLOATING_POINT_VALUE
    : DIGIT+ ('.' DIGIT*)? EXPONENT
    | '.' DIGIT+ EXPONENT
    ;

IDENTIFIER
    : (LETTER | '_') (LETTER | DIGIT | '_' | '@' )*
    ;

DIGIT_IDENTIFIER
    : DIGIT (LETTER | DIGIT | '_' | '@' )+
    ;

QUOTED_IDENTIFIER
    : '"' ( ~'"' | '""' )* '"'
    ;

BACKQUOTED_IDENTIFIER
    : '`' ( ~'`' | '``' )* '`'
    ;

TIME_WITH_TIME_ZONE
    : 'TIME' WS 'WITH' WS 'TIME' WS 'ZONE'
    ;

TIMESTAMP_WITH_TIME_ZONE
    : 'TIMESTAMP' WS 'WITH' WS 'TIME' WS 'ZONE'
    ;

VARIABLE
    : '${' IDENTIFIER '}'
    ;

fragment EXPONENT
    : 'E' [+-]? DIGIT+
    ;

fragment DIGIT
    : [0-9]
    ;

fragment LETTER
    : [A-Z]
    ;

SIMPLE_COMMENT
    : '--' ~'@' ~[\r\n]* '\r'? '\n'? -> channel(2) // channel(COMMENTS)
    ;

DIRECTIVE_COMMENT
    : '--@' ~[\r\n]* '\r'? '\n'? -> channel(4) // channel(DIRECTIVES)
    ;

BRACKETED_COMMENT
    : '/*' .*? '*/' -> channel(2) // channel(COMMENTS)
    ;

WS
    : [ \r\n\t]+ -> channel(3) // channel(WHITESPACE)
    ;

// Catch-all for anything we can't recognize.
// We use this to be able to ignore and recover all the text
// when splitting statements with DelimiterLexer
UNRECOGNIZED
    : .
    ;<|MERGE_RESOLUTION|>--- conflicted
+++ resolved
@@ -382,14 +382,11 @@
     | CHANGES
     | FINAL
     | ESCAPE
-<<<<<<< HEAD
     | REPLACE
     | ASSERT
     | ALTER
     | ADD
-=======
     | GRACE | PERIOD
->>>>>>> b975086d
     ;
 
 EMIT: 'EMIT';
