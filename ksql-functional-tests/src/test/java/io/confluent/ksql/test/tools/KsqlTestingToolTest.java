--- conflicted
+++ resolved
@@ -57,16 +57,10 @@
 
   @Test
   public void shouldRunCorrectsTest() throws Exception {
-<<<<<<< HEAD
-    final String testFolderPath = "src/test/resources/test-runner/";
-    for (int i = 1; i <= 4; i++) {
-=======
-
     final File testFolder = new File(CORRECT_TESTS_FOLDER);
     final File[] testSubFolders = testFolder.listFiles(File::isDirectory);
 
     for (final File correctTestFolder: testSubFolders) {
->>>>>>> d014c1d1
       outContent.reset();
       errContent.reset();
       runTestCaseAndAssertPassed(correctTestFolder.getPath() + "/statements.sql",
